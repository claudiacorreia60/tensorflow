--- conflicted
+++ resolved
@@ -43,18 +43,6 @@
 
 def get_module_to_name():
   return {
-<<<<<<< HEAD
-    tf: "tf",
-    tf.errors: "tf.errors",
-    tf.image: "tf.image",
-    tf.nn: "tf.nn",
-    tf.train: "tf.train",
-    tf.python_io: "tf.python_io",
-    tf.test: "tf.test",
-    tf.contrib.layers: "tf.contrib.layers",
-    tf.contrib.util: "tf.contrib.util",
-    tf.contrib.copy_graph: "tf.contrib.copy_graph",
-=======
       tf: "tf",
       tf.errors: "tf.errors",
       tf.image: "tf.image",
@@ -65,7 +53,7 @@
       tf.contrib.layers: "tf.contrib.layers",
       tf.contrib.learn: "tf.contrib.learn",
       tf.contrib.util: "tf.contrib.util",
->>>>>>> 7a4e9d38
+      tf.contrib.copy_graph: "tf.contrib.copy_graph",
   }
 
 
