--- conflicted
+++ resolved
@@ -511,12 +511,7 @@
     return decode_tags, best_score
 
   return utils.smart_cond(
-<<<<<<< HEAD
-      pred=math_ops.equal(
-          potentials.shape[1].value or array_ops.shape(potentials)[1], 1),
-=======
       pred=math_ops.equal(potentials.shape[1].value or
                           array_ops.shape(potentials)[1], 1),
->>>>>>> cef83646
       true_fn=_single_seq_fn,
       false_fn=_multi_seq_fn)