# TensorFlow external dependencies that can be loaded in WORKSPACE files.

load("//third_party/gpus:cuda_configure.bzl", "cuda_configure")
load("//third_party/sycl:sycl_configure.bzl", "sycl_configure")
load("@io_bazel_rules_closure//closure/private:java_import_external.bzl", "java_import_external")
load("@io_bazel_rules_closure//closure:defs.bzl", "filegroup_external")
load("@io_bazel_rules_closure//closure:defs.bzl", "web_library_external")
load("//third_party/py:python_configure.bzl", "python_configure")

load("//third_party:polymer.bzl", "tensorboard_polymer_workspace")
load("//third_party:python.bzl", "tensorboard_python_workspace")
load("//third_party:js.bzl", "tensorboard_js_workspace")
load("//third_party:typings.bzl", "tensorboard_typings_workspace")


def _is_windows(repository_ctx):
  """Returns true if the host operating system is windows."""
  return repository_ctx.os.name.lower().find("windows") != -1


def _get_env_var(repository_ctx, name):
  """Find an environment variable."""
  if name in repository_ctx.os.environ:
    return repository_ctx.os.environ[name]
  else:
    return None


# Parse the bazel version string from `native.bazel_version`.
def _parse_bazel_version(bazel_version):
  # Remove commit from version.
  version = bazel_version.split(" ", 1)[0]

  # Split into (release, date) parts and only return the release
  # as a tuple of integers.
  parts = version.split("-", 1)

  # Turn "release" into a tuple of strings
  version_tuple = ()
  for number in parts[0].split("."):
    version_tuple += (str(number),)
  return version_tuple


# Check that a specific bazel version is being used.
def check_version(bazel_version):
  if "bazel_version" not in dir(native):
    fail("\nCurrent Bazel version is lower than 0.2.1, expected at least %s\n" %
         bazel_version)
  elif not native.bazel_version:
    print("\nCurrent Bazel is not a release version, cannot check for " +
          "compatibility.")
    print("Make sure that you are running at least Bazel %s.\n" % bazel_version)
  else:
    current_bazel_version = _parse_bazel_version(native.bazel_version)
    minimum_bazel_version = _parse_bazel_version(bazel_version)
    if minimum_bazel_version > current_bazel_version:
      fail("\nCurrent Bazel version is {}, expected at least {}\n".format(
          native.bazel_version, bazel_version))


def _repos_are_siblings():
  return Label("@foo//bar").workspace_root.startswith("../")


# Temporary workaround to support including TensorFlow as a submodule until this
# use-case is supported in the next Bazel release.
def _temp_workaround_http_archive_impl(repo_ctx):
  repo_ctx.template("BUILD", repo_ctx.attr.build_file, {
      "%prefix%": ".." if _repos_are_siblings() else "external",
      "%ws%": repo_ctx.attr.repository
  }, False)
  repo_ctx.download_and_extract(repo_ctx.attr.urls, "", repo_ctx.attr.sha256,
                                "", repo_ctx.attr.strip_prefix)
  if repo_ctx.attr.patch_file != None:
    _apply_patch(repo_ctx, repo_ctx.attr.patch_file)


temp_workaround_http_archive = repository_rule(
    implementation = _temp_workaround_http_archive_impl,
    attrs = {
        "build_file": attr.label(),
        "repository": attr.string(),
        "patch_file": attr.label(default = None),
        "urls": attr.string_list(default = []),
        "sha256": attr.string(default = ""),
        "strip_prefix": attr.string(default = ""),
    },
)


# Executes specified command with arguments and calls 'fail' if it exited with
# non-zero code
def _execute_and_check_ret_code(repo_ctx, cmd_and_args):
  result = repo_ctx.execute(cmd_and_args, timeout=10)
  if result.return_code != 0:
    fail(("Non-zero return code({1}) when executing '{0}':\n" + "Stdout: {2}\n"
          + "Stderr: {3}").format(" ".join(cmd_and_args), result.return_code,
                                  result.stdout, result.stderr))


# Apply a patch_file to the repository root directory
# Runs 'patch -p1'
def _apply_patch(repo_ctx, patch_file):
  cmd = [
      "patch", "-p1", "-d", repo_ctx.path("."), "-i", repo_ctx.path(patch_file)
  ]
  if _is_windows(repo_ctx):
    bazel_sh = _get_env_var(repo_ctx, "BAZEL_SH")
    if not bazel_sh:
      fail("BAZEL_SH environment variable is not set")
    cmd = [bazel_sh, "-c", " ".join(cmd)]
  _execute_and_check_ret_code(repo_ctx, cmd)


# Download the repository and apply a patch to its root
def _patched_http_archive_impl(repo_ctx):
  repo_ctx.download_and_extract(
      repo_ctx.attr.urls,
      sha256=repo_ctx.attr.sha256,
      stripPrefix=repo_ctx.attr.strip_prefix)
  _apply_patch(repo_ctx, repo_ctx.attr.patch_file)


patched_http_archive = repository_rule(
    implementation = _patched_http_archive_impl,
    attrs = {
        "patch_file": attr.label(),
        "build_file": attr.label(),
        "repository": attr.string(),
        "urls": attr.string_list(default = []),
        "sha256": attr.string(default = ""),
        "strip_prefix": attr.string(default = ""),
    },
)


# If TensorFlow is linked as a submodule.
# path_prefix is no longer used.
# tf_repo_name is thought to be under consideration.
def tf_workspace(path_prefix="", tf_repo_name=""):
  # We must check the bazel version before trying to parse any other BUILD
  # files, in case the parsing of those build files depends on the bazel
  # version we require here.
  check_version("0.4.5")
  cuda_configure(name="local_config_cuda")
  sycl_configure(name="local_config_sycl")
  python_configure(name="local_config_python")
  if path_prefix:
    print("path_prefix was specified to tf_workspace but is no longer used " +
          "and will be removed in the future.")

  # TODO(dandelion): Take these out when TB exits TF
  tensorboard_polymer_workspace()
  tensorboard_python_workspace()
  tensorboard_typings_workspace()
  tensorboard_js_workspace()

  native.new_http_archive(
      name = "eigen_archive",
      urls = [
          "http://mirror.bazel.build/bitbucket.org/eigen/eigen/get/f3a22f35b044.tar.gz",
          "https://bitbucket.org/eigen/eigen/get/f3a22f35b044.tar.gz",
      ],
      sha256 = "ca7beac153d4059c02c8fc59816c82d54ea47fe58365e8aded4082ded0b820c4",
      strip_prefix = "eigen-eigen-f3a22f35b044",
      build_file = str(Label("//third_party:eigen.BUILD")),
  )

  native.new_http_archive(
      name = "libxsmm_archive",
      urls = [
          "http://mirror.bazel.build/github.com/hfp/libxsmm/archive/1.8.1.tar.gz",
          "https://github.com/hfp/libxsmm/archive/1.8.1.tar.gz",
      ],
      sha256 = "2ade869c3f42f23b5263c7d594aa3c7e5e61ac6a3afcaf5d6e42899d2a7986ce",
      strip_prefix = "libxsmm-1.8.1",
      build_file = str(Label("//third_party:libxsmm.BUILD")),
  )

  native.bind(
      name = "xsmm_avx",
      actual = "@libxsmm_archive//third_party:xsmm_avx",
  )

  native.new_http_archive(
      name = "ortools_archive",
      urls = [
          "http://mirror.bazel.build/github.com/google/or-tools/archive/253f7955c6a1fd805408fba2e42ac6d45b312d15.tar.gz",
          "https://github.com/google/or-tools/archive/253f7955c6a1fd805408fba2e42ac6d45b312d15.tar.gz",
      ],
      sha256 = "932075525642b04ac6f1b50589f1df5cd72ec2f448b721fd32234cf183f0e755",
      strip_prefix = "or-tools-253f7955c6a1fd805408fba2e42ac6d45b312d15/src",
      build_file = str(Label("//third_party:ortools.BUILD")),
  )

  native.http_archive(
      name = "com_googlesource_code_re2",
      urls = [
          "http://mirror.bazel.build/github.com/google/re2/archive/b94b7cd42e9f02673cd748c1ac1d16db4052514c.tar.gz",
          "https://github.com/google/re2/archive/b94b7cd42e9f02673cd748c1ac1d16db4052514c.tar.gz",
      ],
      sha256 = "bd63550101e056427c9e7ff12a408c1c8b74e9803f393ca916b2926fc2c4906f",
      strip_prefix = "re2-b94b7cd42e9f02673cd748c1ac1d16db4052514c",
  )

  native.http_archive(
      name = "gemmlowp",
      urls = [
          "http://mirror.bazel.build/github.com/google/gemmlowp/archive/a6f29d8ac48d63293f845f2253eccbf86bc28321.tar.gz",
          "https://github.com/google/gemmlowp/archive/a6f29d8ac48d63293f845f2253eccbf86bc28321.tar.gz",
      ],
      sha256 = "75d40ea8e68b0d1644f052fffe8f14a410b2a73d40ccb859a95c0578d194ec26",
      strip_prefix = "gemmlowp-a6f29d8ac48d63293f845f2253eccbf86bc28321",
  )

  native.new_http_archive(
      name = "farmhash_archive",
      urls = [
          "http://mirror.bazel.build/github.com/google/farmhash/archive/92e897b282426729f4724d91a637596c7e2fe28f.zip",
          "https://github.com/google/farmhash/archive/92e897b282426729f4724d91a637596c7e2fe28f.zip",
      ],
      sha256 = "4c626d1f306bda2c6804ab955892f803f5245f4dcaecb4979dc08b091256da54",
      strip_prefix = "farmhash-92e897b282426729f4724d91a637596c7e2fe28f",
      build_file = str(Label("//third_party:farmhash.BUILD")),
  )

  native.bind(
      name = "farmhash",
      actual = "@farmhash//:farmhash",
  )

  native.new_http_archive(
      name = "highwayhash",
      urls = [
          "http://mirror.bazel.build/github.com/google/highwayhash/archive/dfcb97ca4fe9277bf9dc1802dd979b071896453b.tar.gz",
          "https://github.com/google/highwayhash/archive/dfcb97ca4fe9277bf9dc1802dd979b071896453b.tar.gz",
      ],
      sha256 = "0f30a15b1566d93f146c8d149878a06e91d9bb7ec2cfd76906df62a82be4aac9",
      strip_prefix = "highwayhash-dfcb97ca4fe9277bf9dc1802dd979b071896453b",
      build_file = str(Label("//third_party:highwayhash.BUILD")),
  )

  native.new_http_archive(
      name = "nasm",
      urls = [
          "http://mirror.bazel.build/www.nasm.us/pub/nasm/releasebuilds/2.12.02/nasm-2.12.02.tar.bz2",
          "http://pkgs.fedoraproject.org/repo/pkgs/nasm/nasm-2.12.02.tar.bz2/d15843c3fb7db39af80571ee27ec6fad/nasm-2.12.02.tar.bz2",
      ],
      sha256 = "00b0891c678c065446ca59bcee64719d0096d54d6886e6e472aeee2e170ae324",
      strip_prefix = "nasm-2.12.02",
      build_file = str(Label("//third_party:nasm.BUILD")),
  )

  temp_workaround_http_archive(
      name = "jpeg",
      urls = [
          "http://mirror.bazel.build/github.com/libjpeg-turbo/libjpeg-turbo/archive/1.5.1.tar.gz",
          "https://github.com/libjpeg-turbo/libjpeg-turbo/archive/1.5.1.tar.gz",
      ],
      sha256 = "c15a9607892113946379ccea3ca8b85018301b200754f209453ab21674268e77",
      strip_prefix = "libjpeg-turbo-1.5.1",
      build_file = str(Label("//third_party/jpeg:jpeg.BUILD")),
      repository = tf_repo_name,
  )

  native.new_http_archive(
      name = "png_archive",
      urls = [
          "http://mirror.bazel.build/github.com/glennrp/libpng/archive/v1.2.53.zip",
          "https://github.com/glennrp/libpng/archive/v1.2.53.zip",
      ],
      sha256 = "c35bcc6387495ee6e757507a68ba036d38ad05b415c2553b3debe2a57647a692",
      strip_prefix = "libpng-1.2.53",
      build_file = str(Label("//third_party:png.BUILD")),
  )

  native.new_http_archive(
      name = "gif_archive",
      urls = [
          "http://mirror.bazel.build/ufpr.dl.sourceforge.net/project/giflib/giflib-5.1.4.tar.gz",
          "http://ufpr.dl.sourceforge.net/project/giflib/giflib-5.1.4.tar.gz",
          "http://pilotfiber.dl.sourceforge.net/project/giflib/giflib-5.1.4.tar.gz",
      ],
      sha256 = "34a7377ba834397db019e8eb122e551a49c98f49df75ec3fcc92b9a794a4f6d1",
      strip_prefix = "giflib-5.1.4",
      build_file = str(Label("//third_party:gif.BUILD")),
  )

  native.new_http_archive(
      name = "six_archive",
      urls = [
          "http://mirror.bazel.build/pypi.python.org/packages/source/s/six/six-1.10.0.tar.gz",
          "http://pypi.python.org/packages/source/s/six/six-1.10.0.tar.gz",
      ],
      sha256 = "105f8d68616f8248e24bf0e9372ef04d3cc10104f1980f54d57b2ce73a5ad56a",
      strip_prefix = "six-1.10.0",
      build_file = str(Label("//third_party:six.BUILD")),
  )

  native.bind(
      name = "six",
      actual = "@six_archive//:six",
  )

  patched_http_archive(
      name = "protobuf",
      urls = [
          "http://mirror.bazel.build/github.com/google/protobuf/archive/2b7430d96aeff2bb624c8d52182ff5e4b9f7f18a.tar.gz",
          "https://github.com/google/protobuf/archive/2b7430d96aeff2bb624c8d52182ff5e4b9f7f18a.tar.gz",
      ],
      sha256 = "e5d3d4e227a0f7afb8745df049bbd4d55474b158ca5aaa2a0e31099af24be1d0",
      strip_prefix = "protobuf-2b7430d96aeff2bb624c8d52182ff5e4b9f7f18a",
      # TODO: remove patching when tensorflow stops linking same protos into
      #       multiple shared libraries loaded in runtime by python.
      #       This patch fixes a runtime crash when tensorflow is compiled
      #       with clang -O2 on Linux (see https://github.com/tensorflow/tensorflow/issues/8394)
      patch_file = str(Label("//third_party/protobuf:add_noinlines.patch")),
  )

  # We need to import the protobuf library under the names com_google_protobuf
  # and com_google_protobuf_cc to enable proto_library support in bazel.
  # Unfortunately there is no way to alias http_archives at the moment.
  native.http_archive(
      name = "com_google_protobuf",
      urls = [
          "http://mirror.bazel.build/github.com/google/protobuf/archive/2b7430d96aeff2bb624c8d52182ff5e4b9f7f18a.tar.gz",
          "https://github.com/google/protobuf/archive/2b7430d96aeff2bb624c8d52182ff5e4b9f7f18a.tar.gz",
      ],
      sha256 = "e5d3d4e227a0f7afb8745df049bbd4d55474b158ca5aaa2a0e31099af24be1d0",
      strip_prefix = "protobuf-2b7430d96aeff2bb624c8d52182ff5e4b9f7f18a",
  )

  native.http_archive(
      name = "com_google_protobuf_cc",
      urls = [
          "http://mirror.bazel.build/github.com/google/protobuf/archive/2b7430d96aeff2bb624c8d52182ff5e4b9f7f18a.tar.gz",
          "https://github.com/google/protobuf/archive/2b7430d96aeff2bb624c8d52182ff5e4b9f7f18a.tar.gz",
      ],
      sha256 = "e5d3d4e227a0f7afb8745df049bbd4d55474b158ca5aaa2a0e31099af24be1d0",
      strip_prefix = "protobuf-2b7430d96aeff2bb624c8d52182ff5e4b9f7f18a",
  )

  native.new_http_archive(
      name = "gmock_archive",
      urls = [
          "http://mirror.bazel.build/github.com/google/googletest/archive/release-1.8.0.zip",
          "https://github.com/google/googletest/archive/release-1.8.0.zip",
      ],
      sha256 = "f3ed3b58511efd272eb074a3a6d6fb79d7c2e6a0e374323d1e6bcbcc1ef141bf",
      strip_prefix = "googletest-release-1.8.0",
      build_file = str(Label("//third_party:gmock.BUILD")),
  )

  native.bind(
      name = "gtest",
      actual = "@gmock_archive//:gtest",
  )

  native.bind(
      name = "gtest_main",
      actual = "@gmock_archive//:gtest_main",
  )

  native.http_archive(
      name = "com_github_gflags_gflags",
      urls = [
          "http://mirror.bazel.build/github.com/gflags/gflags/archive/f8a0efe03aa69b3336d8e228b37d4ccb17324b88.tar.gz",
          "https://github.com/gflags/gflags/archive/f8a0efe03aa69b3336d8e228b37d4ccb17324b88.tar.gz",
      ],
      sha256 = "4d222fab8f1ede4709cdff417d15a1336f862d7334a81abf76d09c15ecf9acd1",
      strip_prefix = "gflags-f8a0efe03aa69b3336d8e228b37d4ccb17324b88",
  )

  native.bind(
      name = "python_headers",
      actual = str(Label("//util/python:python_headers")),
  )

  native.new_http_archive(
      name = "pcre",
      sha256 = "ccdf7e788769838f8285b3ee672ed573358202305ee361cfec7a4a4fb005bbc7",
      urls = [
          "http://mirror.bazel.build/ftp.exim.org/pub/pcre/pcre-8.39.tar.gz",
          "http://ftp.exim.org/pub/pcre/pcre-8.39.tar.gz",
      ],
      strip_prefix = "pcre-8.39",
      build_file = str(Label("//third_party:pcre.BUILD")),
  )

  native.new_http_archive(
      name = "swig",
      sha256 = "58a475dbbd4a4d7075e5fe86d4e54c9edde39847cdb96a3053d87cb64a23a453",
      urls = [
          "http://mirror.bazel.build/ufpr.dl.sourceforge.net/project/swig/swig/swig-3.0.8/swig-3.0.8.tar.gz",
          "http://ufpr.dl.sourceforge.net/project/swig/swig/swig-3.0.8/swig-3.0.8.tar.gz",
          "http://pilotfiber.dl.sourceforge.net/project/swig/swig/swig-3.0.8/swig-3.0.8.tar.gz",
      ],
      strip_prefix = "swig-3.0.8",
      build_file = str(Label("//third_party:swig.BUILD")),
  )

  temp_workaround_http_archive(
      name = "curl",
      sha256 = "ff3e80c1ca6a068428726cd7dd19037a47cc538ce58ef61c59587191039b2ca6",
      urls = [
          "http://mirror.bazel.build/curl.haxx.se/download/curl-7.49.1.tar.gz",
          "https://curl.haxx.se/download/curl-7.49.1.tar.gz",
      ],
      strip_prefix = "curl-7.49.1",
      build_file = str(Label("//third_party:curl.BUILD")),
      repository = tf_repo_name
  )

  # grpc expects //external:protobuf_clib and //external:protobuf_compiler
  # to point to the protobuf's compiler library.
  native.bind(
      name = "protobuf_clib",
      actual = "@protobuf//:protoc_lib",
  )

  native.bind(
      name = "protobuf_compiler",
      actual = "@protobuf//:protoc_lib",
  )

  native.new_http_archive(
      name = "grpc",
      urls = [
          "http://mirror.bazel.build/github.com/grpc/grpc/archive/d7ff4ff40071d2b486a052183e3e9f9382afb745.tar.gz",
          "https://github.com/grpc/grpc/archive/d7ff4ff40071d2b486a052183e3e9f9382afb745.tar.gz",
      ],
      sha256 = "a15f352436ab92c521b1ac11e729e155ace38d0856380cf25048c5d1d9ba8e31",
      strip_prefix = "grpc-d7ff4ff40071d2b486a052183e3e9f9382afb745",
      build_file = str(Label("//third_party:grpc.BUILD")),
  )

  # protobuf expects //external:grpc_cpp_plugin to point to grpc's
  # C++ plugin code generator.
  native.bind(
      name = "grpc_cpp_plugin",
      actual = "@grpc//:grpc_cpp_plugin",
  )

  native.bind(
      name = "grpc_lib",
      actual = "@grpc//:grpc++_unsecure",
  )

  native.new_http_archive(
      name = "linenoise",
      sha256 = "7f51f45887a3d31b4ce4fa5965210a5e64637ceac12720cfce7954d6a2e812f7",
      urls = [
          "http://mirror.bazel.build/github.com/antirez/linenoise/archive/c894b9e59f02203dbe4e2be657572cf88c4230c3.tar.gz",
          "https://github.com/antirez/linenoise/archive/c894b9e59f02203dbe4e2be657572cf88c4230c3.tar.gz",
      ],
      strip_prefix = "linenoise-c894b9e59f02203dbe4e2be657572cf88c4230c3",
      build_file = str(Label("//third_party:linenoise.BUILD")),
  )

  # TODO(phawkins): currently, this rule uses an unofficial LLVM mirror.
  # Switch to an official source of snapshots if/when possible.
  temp_workaround_http_archive(
      name = "llvm",
      urls = [
          "http://mirror.bazel.build/github.com/llvm-mirror/llvm/archive/e156d99231a7735d06a97b5b83de70bf4ce4f034.tar.gz",
          "https://github.com/llvm-mirror/llvm/archive/e156d99231a7735d06a97b5b83de70bf4ce4f034.tar.gz",
      ],
      sha256 = "72e34e2411a06d4200a2688ee83832805fbef23a12ea481f31c2b8866fde007a",
      strip_prefix = "llvm-e156d99231a7735d06a97b5b83de70bf4ce4f034",
      build_file = str(Label("//third_party/llvm:llvm.BUILD")),
      repository = tf_repo_name,
  )

  native.new_http_archive(
    name = "lmdb",
    urls = [
      "http://mirror.bazel.build/github.com/LMDB/lmdb/archive/LMDB_0.9.19.tar.gz",
      "https://github.com/LMDB/lmdb/archive/LMDB_0.9.19.tar.gz",
    ],
    sha256 = "108532fb94c6f227558d45be3f3347b52539f0f58290a7bb31ec06c462d05326",
    strip_prefix = "lmdb-LMDB_0.9.19/libraries/liblmdb",
    build_file = str(Label("//third_party:lmdb.BUILD")),
  )

  native.new_http_archive(
      name = "jsoncpp_git",
      urls = [
          "http://mirror.bazel.build/github.com/open-source-parsers/jsoncpp/archive/11086dd6a7eba04289944367ca82cea71299ed70.tar.gz",
          "https://github.com/open-source-parsers/jsoncpp/archive/11086dd6a7eba04289944367ca82cea71299ed70.tar.gz",
      ],
      sha256 = "07d34db40593d257324ec5fb9debc4dc33f29f8fb44e33a2eeb35503e61d0fe2",
      strip_prefix = "jsoncpp-11086dd6a7eba04289944367ca82cea71299ed70",
      build_file = str(Label("//third_party:jsoncpp.BUILD")),
  )

  native.bind(
      name = "jsoncpp",
      actual = "@jsoncpp_git//:jsoncpp",
  )

  native.http_archive(
      name = "boringssl",
      urls = [
          "http://mirror.bazel.build/github.com/google/boringssl/archive/bbcaa15b0647816b9a1a9b9e0d209cd6712f0105.tar.gz",
          "https://github.com/google/boringssl/archive/bbcaa15b0647816b9a1a9b9e0d209cd6712f0105.tar.gz",  # 2016-07-11
      ],
      sha256 = "025264d6e9a7ad371f2f66d17a28b6627de0c9592dc2eb54afd062f68f1f9aa3",
      strip_prefix = "boringssl-bbcaa15b0647816b9a1a9b9e0d209cd6712f0105",
  )

  native.new_http_archive(
      name = "nanopb_git",
      urls = [
          "http://mirror.bazel.build/github.com/nanopb/nanopb/archive/1251fa1065afc0d62f635e0f63fec8276e14e13c.tar.gz",
          "https://github.com/nanopb/nanopb/archive/1251fa1065afc0d62f635e0f63fec8276e14e13c.tar.gz",
      ],
      sha256 = "ab1455c8edff855f4f55b68480991559e51c11e7dab060bbab7cffb12dd3af33",
      strip_prefix = "nanopb-1251fa1065afc0d62f635e0f63fec8276e14e13c",
      build_file = str(Label("//third_party:nanopb.BUILD")),
  )

  native.bind(
      name = "nanopb",
      actual = "@nanopb_git//:nanopb",
  )

  native.new_http_archive(
      name = "zlib_archive",
      urls = [
          "http://mirror.bazel.build/zlib.net/zlib-1.2.8.tar.gz",
          "http://zlib.net/fossils/zlib-1.2.8.tar.gz",
      ],
      sha256 = "36658cb768a54c1d4dec43c3116c27ed893e88b02ecfcb44f2166f9c0b7f2a0d",
      strip_prefix = "zlib-1.2.8",
      build_file = str(Label("//third_party:zlib.BUILD")),
  )

  native.bind(
      name = "zlib",
      actual = "@zlib_archive//:zlib",
  )

  native.new_http_archive(
      name = "fft2d",
      urls = [
          "http://mirror.bazel.build/www.kurims.kyoto-u.ac.jp/~ooura/fft.tgz",
          "http://www.kurims.kyoto-u.ac.jp/~ooura/fft.tgz",
      ],
      sha256 = "52bb637c70b971958ec79c9c8752b1df5ff0218a4db4510e60826e0cb79b5296",
      build_file = str(Label("//third_party/fft2d:fft2d.BUILD")),
  )

  temp_workaround_http_archive(
      name = "snappy",
      urls = [
          "http://mirror.bazel.build/github.com/google/snappy/archive/1.1.4.zip",
          "https://github.com/google/snappy/archive/1.1.4.zip",
      ],
      sha256 = "6c74d2b663170d68184da353cdd71b5b7d57bc8888ef1e99b4929b5d680dba54",
      strip_prefix = "snappy-1.1.4",
      build_file = str(Label("//third_party:snappy.BUILD")),
      repository = tf_repo_name,
  )

  temp_workaround_http_archive(
      name = "nccl_archive",
      urls = [
          "http://mirror.bazel.build/github.com/nvidia/nccl/archive/ccfc4567dc3e2a37fb42cfbc64d10eb526e7da7b.tar.gz",
          "https://github.com/nvidia/nccl/archive/ccfc4567dc3e2a37fb42cfbc64d10eb526e7da7b.tar.gz",
      ],
      sha256 = "6c34a0862d9f8ed4ad5984c6a8206b351957bb14cf6ad7822720f285f4aada04",
      strip_prefix = "nccl-ccfc4567dc3e2a37fb42cfbc64d10eb526e7da7b",
      build_file = str(Label("//third_party:nccl.BUILD")),
      repository = tf_repo_name,
  )

  java_import_external(
      name = "junit",
      jar_sha256 = "59721f0805e223d84b90677887d9ff567dc534d7c502ca903c0c2b17f05c116a",
      jar_urls = [
          "http://mirror.bazel.build/repo1.maven.org/maven2/junit/junit/4.12/junit-4.12.jar",
          "http://repo1.maven.org/maven2/junit/junit/4.12/junit-4.12.jar",
          "http://maven.ibiblio.org/maven2/junit/junit/4.12/junit-4.12.jar",
      ],
      licenses = ["reciprocal"],  # Common Public License Version 1.0
      testonly_ = True,
      deps = ["@org_hamcrest_core"],
  )

  java_import_external(
      name = "org_hamcrest_core",
      jar_sha256 = "66fdef91e9739348df7a096aa384a5685f4e875584cce89386a7a47251c4d8e9",
      jar_urls = [
          "http://mirror.bazel.build/repo1.maven.org/maven2/org/hamcrest/hamcrest-core/1.3/hamcrest-core-1.3.jar",
          "http://repo1.maven.org/maven2/org/hamcrest/hamcrest-core/1.3/hamcrest-core-1.3.jar",
          "http://maven.ibiblio.org/maven2/org/hamcrest/hamcrest-core/1.3/hamcrest-core-1.3.jar",
      ],
      licenses = ["notice"],  # New BSD License
      testonly_ = True,
  )

  temp_workaround_http_archive(
      name = "jemalloc",
      urls = [
          "http://mirror.bazel.build/github.com/jemalloc/jemalloc/archive/4.4.0.tar.gz",
          "https://github.com/jemalloc/jemalloc/archive/4.4.0.tar.gz",
      ],
      sha256 = "3c8f25c02e806c3ce0ab5fb7da1817f89fc9732709024e2a81b6b82f7cc792a8",
      strip_prefix = "jemalloc-4.4.0",
      build_file = str(Label("//third_party:jemalloc.BUILD")),
      repository = tf_repo_name,
  )

  native.new_http_archive(
      name = "com_google_pprof",
      urls = [
          "http://mirror.bazel.build/github.com/google/pprof/archive/c0fb62ec88c411cc91194465e54db2632845b650.tar.gz",
          "https://github.com/google/pprof/archive/c0fb62ec88c411cc91194465e54db2632845b650.tar.gz",
      ],
      sha256 = "e0928ca4aa10ea1e0551e2d7ce4d1d7ea2d84b2abbdef082b0da84268791d0c4",
      strip_prefix = "pprof-c0fb62ec88c411cc91194465e54db2632845b650",
      build_file = str(Label("//third_party:pprof.BUILD")),
  )
<<<<<<< HEAD

  ##############################################################################
  # TensorBoard Build Tools

  filegroup_external(
      name = "org_nodejs",
      # MIT with portions licensed:
      # - MIT
      # - Old MIT
      # - 2-Clause-BSD
      # - 3-Clause-BSD
      # - ISC
      # - Unicode
      # - zlib
      # - Artistic 2.0
      licenses = ["notice"],
      sha256_urls_extract_macos = {
          "47109a00cac344d80296c195451bb5eee7c21727fcef1594384ddfe1f852957a": [
              "http://mirror.bazel.build/nodejs.org/dist/v4.3.2/node-v4.3.2-darwin-x64.tar.xz",
              "http://nodejs.org/dist/v4.3.2/node-v4.3.2-darwin-x64.tar.xz",
          ],
      },
      sha256_urls_windows = {
          "3d4cfca9dcec556a077a2324bf5bd165ea3e6e64a2bfd7fc6e7a1f0dc4eb552b": [
              "http://mirror.bazel.build/raw.githubusercontent.com/nodejs/node/v4.3.2/LICENSE",
              "https://raw.githubusercontent.com/nodejs/node/v4.3.2/LICENSE",
          ],
          "606c44c42d17866c017c50c0afadad411d9492ac4281d2431b937f881911614e": [
              "http://mirror.bazel.build/nodejs.org/dist/v4.3.2/win-x64/node.exe",
              "http://nodejs.org/dist/v4.3.2/win-x64/node.exe",
          ],
          "451a40570099a95488d6438f175813629e0430f87f23c8659bc18dc42494820a": [
              "http://mirror.bazel.build/nodejs.org/dist/v4.3.2/win-x64/node.lib",
              "http://nodejs.org/dist/v4.3.2/win-x64/node.lib",
          ],
      },
      sha256_urls_extract = {
          "4350d0431b49697517c6cca5d66adf5f74eb9101c52f52ae959fa94225822d44": [
              "http://mirror.bazel.build/nodejs.org/dist/v4.3.2/node-v4.3.2-linux-x64.tar.xz",
              "http://nodejs.org/dist/v4.3.2/node-v4.3.2-linux-x64.tar.xz",
          ],
      },
      strip_prefix = {
          "node-v4.3.2-darwin-x64.tar.xz": "node-v4.3.2-darwin-x64",
          "node-v4.3.2-linux-x64.tar.xz": "node-v4.3.2-linux-x64",
      },
      executable = [
          "node",
          "node.exe",
      ],
  )

  filegroup_external(
      name = "com_microsoft_typescript",
      licenses = ["notice"],  # Apache 2.0
      sha256_urls = {
          "a7d00bfd54525bc694b6e32f64c7ebcf5e6b7ae3657be5cc12767bce74654a47": [
              "http://mirror.bazel.build/raw.githubusercontent.com/Microsoft/TypeScript/v2.3.4/LICENSE.txt",
              "https://raw.githubusercontent.com/Microsoft/TypeScript/v2.3.4/LICENSE.txt",
          ],
          "b8d68724e111d3fd9516255733d1e9469de72e1cc4733c33702f260a011ab117": [
              "http://mirror.bazel.build/raw.githubusercontent.com/Microsoft/TypeScript/v2.3.4/lib/tsc.js",
              "https://raw.githubusercontent.com/Microsoft/TypeScript/v2.3.4/lib/tsc.js",
          ],
          "a67e36da3029d232e4e938e61a0a3302f516d71e7100d54dbf5362ad8618e994": [
              "http://mirror.bazel.build/raw.githubusercontent.com/Microsoft/TypeScript/v2.3.4/lib/lib.es6.d.ts",
              "https://raw.githubusercontent.com/Microsoft/TypeScript/v2.3.4/lib/lib.es6.d.ts",
          ],
      },
      extra_build_file_content = "\n".join([
          "sh_binary(",
          "    name = \"tsc\",",
          "    srcs = [\"tsc.sh\"],",
          "    data = [",
          "        \"tsc.js\",",
          "        \"@org_nodejs\",",
          "    ],",
          ")",
          "",
          "genrule(",
          "    name = \"tsc_sh\",",
          "    outs = [\"tsc.sh\"],",
          "    cmd = \"cat >$@ <<'EOF'\\n\" +",
          "          \"#!/bin/bash\\n\" +",
          "          \"NODE=external/org_nodejs/bin/node\\n\" +",
          "          \"if [[ -e external/org_nodejs/node.exe ]]; then\\n\" +",
          "          \"  NODE=external/org_nodejs/node.exe\\n\" +",
          "          \"fi\\n\" +",
          "          \"exec $${NODE} external/com_microsoft_typescript/tsc.js \\\"$$@\\\"\\n\" +",
          "          \"EOF\",",
          "    executable = True,",
          ")",
      ]),
  )

  native.new_http_archive(
      name = "io_angular_clutz",
      build_file = str(Label("//third_party:clutz.BUILD")),
      sha256 = "2981de41d1ff4774b544423da9a2cd8beb3be649e95aef2ef2fd83957300b3fe",
      strip_prefix = "clutz-b0db5ade9bb535d387f05292316c422790c9848e",
      urls = [
          "http://mirror.bazel.build/github.com/angular/clutz/archive/b0db5ade9bb535d387f05292316c422790c9848e.tar.gz",  # 2017-05-22
          "https://github.com/angular/clutz/archive/b0db5ade9bb535d387f05292316c422790c9848e.tar.gz",
      ],
  )

  filegroup_external(
      name = "com_google_javascript_closure_compiler_externs",
      licenses = ["notice"],  # Apache 2.0
      sha256_urls_extract = {
          "0f515a6ebfa138490b3c5ea9f3591ea1a7e4a930d3074f18b3eca86084ad9b66": [
              "http://mirror.bazel.build/github.com/google/closure-compiler/archive/b37e6000001b0a6bf4c0be49024ebda14a8711d9.tar.gz",  # 2017-06-02
              "https://github.com/google/closure-compiler/archive/b37e6000001b0a6bf4c0be49024ebda14a8711d9.tar.gz",
          ],
      },
      strip_prefix = {"b37e6000001b0a6bf4c0be49024ebda14a8711d9.tar.gz": "closure-compiler-b37e6000001b0a6bf4c0be49024ebda14a8711d9/externs"},
  )

  filegroup_external(
      name = "com_google_javascript_closure_compiler_externs_polymer",
      licenses = ["notice"],  # Apache 2.0
      sha256_urls = {
          "23baad9a200a717a821c6df504c84d3a893d7ea9102b14876eb80097e3b94292": [
              "http://mirror.bazel.build/raw.githubusercontent.com/google/closure-compiler/0e8dc5597a295ee259e3fecd98d6535dc621232f/contrib/externs/polymer-1.0.js",  # 2017-05-27
              "https://raw.githubusercontent.com/google/closure-compiler/0e8dc5597a295ee259e3fecd98d6535dc621232f/contrib/externs/polymer-1.0.js",
          ],
      },
  )

  ##############################################################################
  # TensorBoard JavaScript Production Dependencies

  web_library_external(
      name = "com_lodash",
      licenses = ["notice"],  # MIT
      sha256 = "0e88207e5f90af4ce8790d6e1e7d09d2702d81bce0bafdc253d18c0a5bf7661e",
      urls = [
          "http://mirror.bazel.build/github.com/lodash/lodash/archive/3.10.1.tar.gz",
          "https://github.com/lodash/lodash/archive/3.10.1.tar.gz",
      ],
      strip_prefix = "lodash-3.10.1",
      path = "/lodash",
      srcs = [
          "lodash.js",
          "lodash.min.js",
      ],
  )

  filegroup_external(
      name = "com_numericjs",
      # no @license header
      licenses = ["notice"],  # MIT
      sha256_urls = {
          "0e94aada97f12dee6118064add9170484c55022f5d53206ee4407143cd36ddcd": [
              "http://mirror.bazel.build/raw.githubusercontent.com/sloisel/numeric/v1.2.6/license.txt",
              "https://raw.githubusercontent.com/sloisel/numeric/v1.2.6/license.txt",
          ],
          "dfaca3b8485bee735788cc6eebca82ea25719adc1fb8911c7799c6bd5a95df3b": [
              "http://mirror.bazel.build/raw.githubusercontent.com/sloisel/numeric/v1.2.6/src/numeric.js",
              "https://raw.githubusercontent.com/sloisel/numeric/v1.2.6/src/numeric.js",
          ],
      },
  )

  filegroup_external(
      name = "com_palantir_plottable",
      # no @license header
      licenses = ["notice"],  # MIT
      sha256_urls_extract = {
          # Plottable doesn't have a release tarball on GitHub. Using the
          # sources directly from git also requires running Node tooling
          # beforehand to generate files. NPM is the only place to get it.
          "e3159beb279391c47433789f22b32bac88488cfcad6c0b6ec8605ce6b0081b0d": [
              "http://mirror.bazel.build/registry.npmjs.org/plottable/-/plottable-3.1.0.tgz",
              "https://registry.npmjs.org/plottable/-/plottable-3.1.0.tgz",
          ],
      },
  )

  filegroup_external(
      name = "io_github_cpettitt_dagre",
      # no @license header
      licenses = ["notice"],  # MIT
      sha256_urls = {
          "6a349742a6cb219d5a2fc8d0844f6d89a6efc62e20c664450d884fc7ff2d6015": [
              "http://mirror.bazel.build/raw.githubusercontent.com/cpettitt/dagre/v0.7.4/LICENSE",
              "https://raw.githubusercontent.com/cpettitt/dagre/v0.7.4/LICENSE",
          ],
          "6132f5c009a3a72ebced7263ae5d4da48dc513f314a645876293bb658d3631d2": [
              "http://mirror.bazel.build/raw.githubusercontent.com/cpettitt/dagre/v0.7.4/dist/dagre.core.min.js",
              "https://raw.githubusercontent.com/cpettitt/dagre/v0.7.4/dist/dagre.core.min.js",
          ],
      },
  )

  filegroup_external(
      name = "io_github_cpettitt_graphlib",
      licenses = ["notice"],  # MIT
      sha256_urls = {
          "6a349742a6cb219d5a2fc8d0844f6d89a6efc62e20c664450d884fc7ff2d6015": [
              "http://mirror.bazel.build/raw.githubusercontent.com/cpettitt/graphlib/v1.0.7/LICENSE",
              "https://raw.githubusercontent.com/cpettitt/graphlib/v1.0.7/LICENSE",
          ],
          "af1db00d36f9a68a6a1981d65997448baa0463a1f5d8bf1f54ff67bcc2e76498": [
              "http://mirror.bazel.build/raw.githubusercontent.com/cpettitt/graphlib/v1.0.7/dist/graphlib.core.min.js",
              "https://raw.githubusercontent.com/cpettitt/graphlib/v1.0.7/dist/graphlib.core.min.js",
          ],
      },
  )

  filegroup_external(
      name = "io_github_waylonflinn_weblas",
      # no @license header
      licenses = ["notice"],  # MIT
      sha256_urls = {
          "633f2861a9a862b9cd7967e841e14dd3527912f209d6563595774fa31e3d84cb": [
              "http://mirror.bazel.build/raw.githubusercontent.com/waylonflinn/weblas/v0.9.0/LICENSE",
              "https://raw.githubusercontent.com/waylonflinn/weblas/v0.9.0/LICENSE",
          ],
          "f138fce57f673ca8a633f4aee5ae5b6fcb6ad0de59069a42a74e996fd04d8fcc": [
              "http://mirror.bazel.build/raw.githubusercontent.com/waylonflinn/weblas/v0.9.0/dist/weblas.js",
              "https://raw.githubusercontent.com/waylonflinn/weblas/v0.9.0/dist/weblas.js",
          ],
      },
  )

  filegroup_external(
      name = "org_d3js",
      # no @license header
      licenses = ["notice"],  # BSD-3-Clause
      sha256_urls_extract = {
          "b5fac5b296bc196e6aa7b59f9e33986fc44d23d59a0e211705187be9e35b943d": [
              "http://mirror.bazel.build/github.com/d3/d3/releases/download/v4.8.0/d3.zip",
              "https://github.com/d3/d3/releases/download/v4.8.0/d3.zip",
          ],
      },
  )

  filegroup_external(
      name = "org_definitelytyped",
      licenses = ["notice"],  # MIT
      sha256_urls = {
          "b7da645f6e5555feb7aeede73775da0023ce2257df9c8e76c9159266035a9c0d": [
              "http://mirror.bazel.build/raw.githubusercontent.com/DefinitelyTyped/DefinitelyTyped/ebc69904eb78f94030d5d517b42db20867f679c0/chai/chai.d.ts",
              "https://raw.githubusercontent.com/DefinitelyTyped/DefinitelyTyped/ebc69904eb78f94030d5d517b42db20867f679c0/chai/chai.d.ts",
          ],
          "177293828c7a206bf2a7f725753d51396d38668311aa37c96445f91bbf8128a7": [
              "http://mirror.bazel.build/raw.githubusercontent.com/DefinitelyTyped/DefinitelyTyped/6e2f2280ef16ef277049d0ce8583af167d586c59/d3/d3.d.ts",  # v3
              "https://raw.githubusercontent.com/DefinitelyTyped/DefinitelyTyped/6e2f2280ef16ef277049d0ce8583af167d586c59/d3/d3.d.ts",  # v3
          ],
          "e4cd3d5de0eb3bc7b1063b50d336764a0ac82a658b39b5cf90511f489ffdee60": [
              "http://mirror.bazel.build/raw.githubusercontent.com/DefinitelyTyped/DefinitelyTyped/efd40e67ff323f7147651bdbef03c03ead7b1675/lodash/lodash.d.ts",
              "https://raw.githubusercontent.com/DefinitelyTyped/DefinitelyTyped/efd40e67ff323f7147651bdbef03c03ead7b1675/lodash/lodash.d.ts",
          ],
          "695a03dd2ccb238161d97160b239ab841562710e5c4e42886aefd4ace2ce152e": [
              "http://mirror.bazel.build/raw.githubusercontent.com/DefinitelyTyped/DefinitelyTyped/ebc69904eb78f94030d5d517b42db20867f679c0/mocha/mocha.d.ts",
              "https://raw.githubusercontent.com/DefinitelyTyped/DefinitelyTyped/ebc69904eb78f94030d5d517b42db20867f679c0/mocha/mocha.d.ts",
          ],
          "513ccd9ee1c708881120eeacd56788fc3b3da8e5c6172b20324cebbe858803fe": [
              "http://mirror.bazel.build/raw.githubusercontent.com/DefinitelyTyped/DefinitelyTyped/708609e0764daeb5eb64104af7aca50c520c4e6e/sinon/sinon.d.ts",
              "https://raw.githubusercontent.com/DefinitelyTyped/DefinitelyTyped/708609e0764daeb5eb64104af7aca50c520c4e6e/sinon/sinon.d.ts",
          ],
          "44eba36339bd1c0792072b7b204ee926fe5ffe1e9e2da916e67ac55548e3668a": [
              "http://mirror.bazel.build/raw.githubusercontent.com/DefinitelyTyped/DefinitelyTyped/a872802c0c84ba98ff207d5e673a1fa867c67fd6/polymer/polymer.d.ts",
              "https://raw.githubusercontent.com/DefinitelyTyped/DefinitelyTyped/a872802c0c84ba98ff207d5e673a1fa867c67fd6/polymer/polymer.d.ts",
          ],
          "9453c3e6bae824e90758c3b38975c1ed77e6abd79bf513bcb08368fcdb14898e": [
              "http://mirror.bazel.build/raw.githubusercontent.com/DefinitelyTyped/DefinitelyTyped/f5407eba29c04fb8387c86df27512bd055b195d2/threejs/three.d.ts",
              "https://raw.githubusercontent.com/DefinitelyTyped/DefinitelyTyped/f5407eba29c04fb8387c86df27512bd055b195d2/threejs/three.d.ts",
          ],
          "691756a6eb455f340c9e834de0d49fff269e7b8c1799c2454465dcd6a4435b80": [
              "http://mirror.bazel.build/raw.githubusercontent.com/DefinitelyTyped/DefinitelyTyped/46719185c564694c5583c4b7ad94dbb786ecad46/webcomponents.js/webcomponents.js.d.ts",
              "https://raw.githubusercontent.com/DefinitelyTyped/DefinitelyTyped/46719185c564694c5583c4b7ad94dbb786ecad46/webcomponents.js/webcomponents.js.d.ts",
          ],
      },
  )

  filegroup_external(
      name = "org_definitelytyped_types_d3_array",
      licenses = ["notice"],  # MIT
      sha256_urls = {
          "61e7abb7b1f01fbcb0cab8cf39003392f422566209edd681fbd070eaa84ca000": [
              "http://mirror.bazel.build/raw.githubusercontent.com/DefinitelyTyped/DefinitelyTyped/1550dfd1b8e38d9bf104b3fd16ea9bf98a2b358e/types/d3-array/index.d.ts",
              "https://raw.githubusercontent.com/DefinitelyTyped/DefinitelyTyped/1550dfd1b8e38d9bf104b3fd16ea9bf98a2b358e/types/d3-array/index.d.ts",
          ],
      },
  )

  filegroup_external(
      name = "org_definitelytyped_types_d3_axis",
      licenses = ["notice"],  # MIT
      sha256_urls = {
          "95f75c8dcc89850b2e72581d96a7b5f46ea4ac852f828893f141f14a597421f9": [
              "http://mirror.bazel.build/raw.githubusercontent.com/DefinitelyTyped/DefinitelyTyped/1550dfd1b8e38d9bf104b3fd16ea9bf98a2b358e/types/d3-axis/index.d.ts",
              "https://raw.githubusercontent.com/DefinitelyTyped/DefinitelyTyped/1550dfd1b8e38d9bf104b3fd16ea9bf98a2b358e/types/d3-axis/index.d.ts",
          ],
      },
  )

  filegroup_external(
      name = "org_definitelytyped_types_d3_brush",
      licenses = ["notice"],  # MIT
      sha256_urls = {
          "a2738e693ce8a8640c2d29001e77582c9c361fd23bda44db471629866b60ada7": [
              "http://mirror.bazel.build/raw.githubusercontent.com/DefinitelyTyped/DefinitelyTyped/1550dfd1b8e38d9bf104b3fd16ea9bf98a2b358e/types/d3-brush/index.d.ts",
              "https://raw.githubusercontent.com/DefinitelyTyped/DefinitelyTyped/1550dfd1b8e38d9bf104b3fd16ea9bf98a2b358e/types/d3-brush/index.d.ts",
          ],
      },
  )

  filegroup_external(
      name = "org_definitelytyped_types_d3_chord",
      licenses = ["notice"],  # MIT
      sha256_urls = {
          "c54d24756eb6d744b31e538ad9bab3a75f6d54e2288b29cc72338d4a057d3e83": [
              "http://mirror.bazel.build/raw.githubusercontent.com/DefinitelyTyped/DefinitelyTyped/1550dfd1b8e38d9bf104b3fd16ea9bf98a2b358e/types/d3-chord/index.d.ts",
              "https://raw.githubusercontent.com/DefinitelyTyped/DefinitelyTyped/1550dfd1b8e38d9bf104b3fd16ea9bf98a2b358e/types/d3-chord/index.d.ts",
          ],
      },
  )

  filegroup_external(
      name = "org_definitelytyped_types_d3_collection",
      licenses = ["notice"],  # MIT
      sha256_urls = {
          "f987667167b1d2970911247e325eb1c37ca0823646f81ccec837ae59039822f7": [
              "http://mirror.bazel.build/raw.githubusercontent.com/DefinitelyTyped/DefinitelyTyped/1550dfd1b8e38d9bf104b3fd16ea9bf98a2b358e/types/d3-collection/index.d.ts",
              "https://raw.githubusercontent.com/DefinitelyTyped/DefinitelyTyped/1550dfd1b8e38d9bf104b3fd16ea9bf98a2b358e/types/d3-collection/index.d.ts",
          ],
      },
  )

  filegroup_external(
      name = "org_definitelytyped_types_d3_color",
      licenses = ["notice"],  # MIT
      sha256_urls = {
          "9580c81f38ddcce7be0ac9bd3d0d083adebc34e17441709f90b9e4dcd1c19a56": [
              "http://mirror.bazel.build/raw.githubusercontent.com/DefinitelyTyped/DefinitelyTyped/1550dfd1b8e38d9bf104b3fd16ea9bf98a2b358e/types/d3-color/index.d.ts",
              "https://raw.githubusercontent.com/DefinitelyTyped/DefinitelyTyped/1550dfd1b8e38d9bf104b3fd16ea9bf98a2b358e/types/d3-color/index.d.ts",
          ],
      },
  )

  filegroup_external(
      name = "org_definitelytyped_types_d3_dispatch",
      licenses = ["notice"],  # MIT
      sha256_urls = {
          "169f80b4cceca8e2e9ed384d81a5db0624cc01a26451dfb5a7e0cec6ea9cfb06": [
              "http://mirror.bazel.build/raw.githubusercontent.com/DefinitelyTyped/DefinitelyTyped/1550dfd1b8e38d9bf104b3fd16ea9bf98a2b358e/types/d3-dispatch/index.d.ts",
              "https://raw.githubusercontent.com/DefinitelyTyped/DefinitelyTyped/1550dfd1b8e38d9bf104b3fd16ea9bf98a2b358e/types/d3-dispatch/index.d.ts",
          ],
      },
  )

  filegroup_external(
      name = "org_definitelytyped_types_d3_drag",
      licenses = ["notice"],  # MIT
      sha256_urls = {
          "08d35d139dde58c2722be98d718d01204fd6167d310f09b379e832f3c741489d": [
              "http://mirror.bazel.build/raw.githubusercontent.com/DefinitelyTyped/DefinitelyTyped/1550dfd1b8e38d9bf104b3fd16ea9bf98a2b358e/types/d3-drag/index.d.ts",
              "https://raw.githubusercontent.com/DefinitelyTyped/DefinitelyTyped/1550dfd1b8e38d9bf104b3fd16ea9bf98a2b358e/types/d3-drag/index.d.ts",
          ],
      },
  )

  filegroup_external(
      name = "org_definitelytyped_types_d3_dsv",
      licenses = ["notice"],  # MIT
      sha256_urls = {
          "62594d00cf9e4bb895339c8e56f64330e202a5eb2a0fa580a1f6e6336f2c93ce": [
              "http://mirror.bazel.build/raw.githubusercontent.com/DefinitelyTyped/DefinitelyTyped/1550dfd1b8e38d9bf104b3fd16ea9bf98a2b358e/types/d3-dsv/index.d.ts",
              "https://raw.githubusercontent.com/DefinitelyTyped/DefinitelyTyped/1550dfd1b8e38d9bf104b3fd16ea9bf98a2b358e/types/d3-dsv/index.d.ts",
          ],
      },
  )

  filegroup_external(
      name = "org_definitelytyped_types_d3_ease",
      licenses = ["notice"],  # MIT
      sha256_urls = {
          "d1cf8f99b7bf758c2ba3c0a4ce553e151d4d9b4cf45a6e8bd0edec7ce90f725b": [
              "http://mirror.bazel.build/raw.githubusercontent.com/DefinitelyTyped/DefinitelyTyped/1550dfd1b8e38d9bf104b3fd16ea9bf98a2b358e/types/d3-ease/index.d.ts",
              "https://raw.githubusercontent.com/DefinitelyTyped/DefinitelyTyped/1550dfd1b8e38d9bf104b3fd16ea9bf98a2b358e/types/d3-ease/index.d.ts",
          ],
      },
  )

  filegroup_external(
      name = "org_definitelytyped_types_d3_force",
      licenses = ["notice"],  # MIT
      sha256_urls = {
          "288421e2008668d2076a4684657dd3d29b992832ef02c552981eb94a91042553": [
              "http://mirror.bazel.build/raw.githubusercontent.com/DefinitelyTyped/DefinitelyTyped/1550dfd1b8e38d9bf104b3fd16ea9bf98a2b358e/types/d3-force/index.d.ts",
              "https://raw.githubusercontent.com/DefinitelyTyped/DefinitelyTyped/1550dfd1b8e38d9bf104b3fd16ea9bf98a2b358e/types/d3-force/index.d.ts",
          ],
      },
  )

  filegroup_external(
      name = "org_definitelytyped_types_d3_format",
      licenses = ["notice"],  # MIT
      sha256_urls = {
          "b42cb17e580c1fd0b64d478f7bd80ca806efaefda24426a833cf1f30a7275bca": [
              "http://mirror.bazel.build/raw.githubusercontent.com/DefinitelyTyped/DefinitelyTyped/1550dfd1b8e38d9bf104b3fd16ea9bf98a2b358e/types/d3-format/index.d.ts",
              "https://raw.githubusercontent.com/DefinitelyTyped/DefinitelyTyped/1550dfd1b8e38d9bf104b3fd16ea9bf98a2b358e/types/d3-format/index.d.ts",
          ],
      },
  )

  filegroup_external(
      name = "org_definitelytyped_types_d3_hierarchy",
      licenses = ["notice"],  # MIT
      sha256_urls = {
          "a5683f5835d8716c6b89c075235078438cfab5897023ed720bfa492e244e969e": [
              "http://mirror.bazel.build/raw.githubusercontent.com/DefinitelyTyped/DefinitelyTyped/1550dfd1b8e38d9bf104b3fd16ea9bf98a2b358e/types/d3-hierarchy/index.d.ts",
              "https://raw.githubusercontent.com/DefinitelyTyped/DefinitelyTyped/1550dfd1b8e38d9bf104b3fd16ea9bf98a2b358e/types/d3-hierarchy/index.d.ts",
          ],
      },
  )

  filegroup_external(
      name = "org_definitelytyped_types_d3_interpolate",
      licenses = ["notice"],  # MIT
      sha256_urls = {
          "590a71b741323ac3139b333ec8b743e24717fdd5b32bcff48ee521162a9dfe1c": [
              "http://mirror.bazel.build/raw.githubusercontent.com/DefinitelyTyped/DefinitelyTyped/1550dfd1b8e38d9bf104b3fd16ea9bf98a2b358e/types/d3-interpolate/index.d.ts",
              "https://raw.githubusercontent.com/DefinitelyTyped/DefinitelyTyped/1550dfd1b8e38d9bf104b3fd16ea9bf98a2b358e/types/d3-interpolate/index.d.ts",
          ],
      },
  )

  filegroup_external(
      name = "org_definitelytyped_types_d3_path",
      licenses = ["notice"],  # MIT
      sha256_urls = {
          "96f35ba041bcaa265e2b373ee675177410d44d31c980e4f7fbeefd4bcba15b00": [
              "http://mirror.bazel.build/raw.githubusercontent.com/DefinitelyTyped/DefinitelyTyped/1550dfd1b8e38d9bf104b3fd16ea9bf98a2b358e/types/d3-path/index.d.ts",
              "https://raw.githubusercontent.com/DefinitelyTyped/DefinitelyTyped/1550dfd1b8e38d9bf104b3fd16ea9bf98a2b358e/types/d3-path/index.d.ts",
          ],
      },
  )

  filegroup_external(
      name = "org_definitelytyped_types_d3_polygon",
      licenses = ["notice"],  # MIT
      sha256_urls = {
          "ce453451e8105cac6a4f4a4263ca2142ebb4bf442e342f470a81da691f220fcb": [
              "http://mirror.bazel.build/raw.githubusercontent.com/DefinitelyTyped/DefinitelyTyped/1550dfd1b8e38d9bf104b3fd16ea9bf98a2b358e/types/d3-polygon/index.d.ts",
              "https://raw.githubusercontent.com/DefinitelyTyped/DefinitelyTyped/1550dfd1b8e38d9bf104b3fd16ea9bf98a2b358e/types/d3-polygon/index.d.ts",
          ],
      },
  )

  filegroup_external(
      name = "org_definitelytyped_types_d3_quadtree",
      licenses = ["notice"],  # MIT
      sha256_urls = {
          "238e278f1be5d6985a19800800cffee80f81199f71d848e3bbc288d1791a6f90": [
              "http://mirror.bazel.build/raw.githubusercontent.com/DefinitelyTyped/DefinitelyTyped/1550dfd1b8e38d9bf104b3fd16ea9bf98a2b358e/types/d3-quadtree/index.d.ts",
              "https://raw.githubusercontent.com/DefinitelyTyped/DefinitelyTyped/1550dfd1b8e38d9bf104b3fd16ea9bf98a2b358e/types/d3-quadtree/index.d.ts",
          ],
      },
  )

  filegroup_external(
      name = "org_definitelytyped_types_d3_queue",
      licenses = ["notice"],  # MIT
      sha256_urls = {
          "e6ae19aad83495475653578de64fb9d6bf9764eda6c84d70f7935ec84bcc482e": [
              "http://mirror.bazel.build/raw.githubusercontent.com/DefinitelyTyped/DefinitelyTyped/1550dfd1b8e38d9bf104b3fd16ea9bf98a2b358e/types/d3-queue/index.d.ts",
              "https://raw.githubusercontent.com/DefinitelyTyped/DefinitelyTyped/1550dfd1b8e38d9bf104b3fd16ea9bf98a2b358e/types/d3-queue/index.d.ts",
          ],
      },
  )

  filegroup_external(
      name = "org_definitelytyped_types_d3_random",
      licenses = ["notice"],  # MIT
      sha256_urls = {
          "d31b92ed86c23ec0a4776f99fa81ff033c95b96c8304d8aa9baf3b94af779aa8": [
              "http://mirror.bazel.build/raw.githubusercontent.com/DefinitelyTyped/DefinitelyTyped/1550dfd1b8e38d9bf104b3fd16ea9bf98a2b358e/types/d3-random/index.d.ts",
              "https://raw.githubusercontent.com/DefinitelyTyped/DefinitelyTyped/1550dfd1b8e38d9bf104b3fd16ea9bf98a2b358e/types/d3-random/index.d.ts",
          ],
      },
  )

  filegroup_external(
      name = "org_definitelytyped_types_d3_request",
      licenses = ["notice"],  # MIT
      sha256_urls = {
          "44bb7b07d977028e6567540a3303b06fc9b33fb0960bc75c520e0733c840d89f": [
              "http://mirror.bazel.build/raw.githubusercontent.com/DefinitelyTyped/DefinitelyTyped/1550dfd1b8e38d9bf104b3fd16ea9bf98a2b358e/types/d3-request/index.d.ts",
              "https://raw.githubusercontent.com/DefinitelyTyped/DefinitelyTyped/1550dfd1b8e38d9bf104b3fd16ea9bf98a2b358e/types/d3-request/index.d.ts",
          ],
      },
  )

  filegroup_external(
      name = "org_definitelytyped_types_d3_scale",
      licenses = ["notice"],  # MIT
      sha256_urls = {
          "02ce7c644ba34bd1abb84da2e832f248b048b6a23812be4365bd837f186c9f1f": [
              "http://mirror.bazel.build/raw.githubusercontent.com/DefinitelyTyped/DefinitelyTyped/1550dfd1b8e38d9bf104b3fd16ea9bf98a2b358e/types/d3-scale/index.d.ts",
              "https://raw.githubusercontent.com/DefinitelyTyped/DefinitelyTyped/1550dfd1b8e38d9bf104b3fd16ea9bf98a2b358e/types/d3-scale/index.d.ts",
          ],
      },
  )

  filegroup_external(
      name = "org_definitelytyped_types_d3_selection",
      licenses = ["notice"],  # MIT
      sha256_urls = {
          "699043ddb28dfa5e46d87bc6a24cfc6d604237f298259d3fb3c7066e05e8c86e": [
              "http://mirror.bazel.build/raw.githubusercontent.com/DefinitelyTyped/DefinitelyTyped/1550dfd1b8e38d9bf104b3fd16ea9bf98a2b358e/types/d3-selection/index.d.ts",
              "https://raw.githubusercontent.com/DefinitelyTyped/DefinitelyTyped/1550dfd1b8e38d9bf104b3fd16ea9bf98a2b358e/types/d3-selection/index.d.ts",
          ],
      },
  )

  filegroup_external(
      name = "org_definitelytyped_types_d3_shape",
      licenses = ["notice"],  # MIT
      sha256_urls = {
          "62668a7aaaf6232762b544f9f89c0f557ca7cfb0cd343a358dda7ecbe26f5739": [
              "http://mirror.bazel.build/raw.githubusercontent.com/DefinitelyTyped/DefinitelyTyped/1550dfd1b8e38d9bf104b3fd16ea9bf98a2b358e/types/d3-shape/index.d.ts",
              "https://raw.githubusercontent.com/DefinitelyTyped/DefinitelyTyped/1550dfd1b8e38d9bf104b3fd16ea9bf98a2b358e/types/d3-shape/index.d.ts",
          ],
      },
  )

  filegroup_external(
      name = "org_definitelytyped_types_d3_time",
      licenses = ["notice"],  # MIT
      sha256_urls = {
          "0502490ce682fd9265fb1d5d693ce6cd82e3b05e5f5ee3433731266ecb03d5fc": [
              "http://mirror.bazel.build/raw.githubusercontent.com/DefinitelyTyped/DefinitelyTyped/1550dfd1b8e38d9bf104b3fd16ea9bf98a2b358e/types/d3-time/index.d.ts",
              "https://raw.githubusercontent.com/DefinitelyTyped/DefinitelyTyped/1550dfd1b8e38d9bf104b3fd16ea9bf98a2b358e/types/d3-time/index.d.ts",
          ],
      },
  )

  filegroup_external(
      name = "org_definitelytyped_types_d3_timer",
      licenses = ["notice"],  # MIT
      sha256_urls = {
          "6f191f9aea704aa64b1defa40dfdff1447a6e6bb815feff1660f894500a9c94d": [
              "http://mirror.bazel.build/raw.githubusercontent.com/DefinitelyTyped/DefinitelyTyped/1550dfd1b8e38d9bf104b3fd16ea9bf98a2b358e/types/d3-timer/index.d.ts",
              "https://raw.githubusercontent.com/DefinitelyTyped/DefinitelyTyped/1550dfd1b8e38d9bf104b3fd16ea9bf98a2b358e/types/d3-timer/index.d.ts",
          ],
      },
  )

  filegroup_external(
      name = "org_definitelytyped_types_d3_transition",
      licenses = ["notice"],  # MIT
      sha256_urls = {
          "a0a7c0c9bfb5c7d6d9d22a8d16b4484b66d13f2ed226954037546cb3da4098ba": [
              "http://mirror.bazel.build/raw.githubusercontent.com/DefinitelyTyped/DefinitelyTyped/1550dfd1b8e38d9bf104b3fd16ea9bf98a2b358e/types/d3-transition/index.d.ts",
              "https://raw.githubusercontent.com/DefinitelyTyped/DefinitelyTyped/1550dfd1b8e38d9bf104b3fd16ea9bf98a2b358e/types/d3-transition/index.d.ts",
          ],
      },
  )

  filegroup_external(
      name = "org_definitelytyped_types_d3_voronoi",
      licenses = ["notice"],  # MIT
      sha256_urls = {
          "c6bd5f229f915151d0ef678fe50b1aa6a62334ea0a8c6fc0effbac9f7032efc7": [
              "http://mirror.bazel.build/raw.githubusercontent.com/DefinitelyTyped/DefinitelyTyped/1550dfd1b8e38d9bf104b3fd16ea9bf98a2b358e/types/d3-voronoi/index.d.ts",
              "https://raw.githubusercontent.com/DefinitelyTyped/DefinitelyTyped/1550dfd1b8e38d9bf104b3fd16ea9bf98a2b358e/types/d3-voronoi/index.d.ts",
          ],
      },
  )

  filegroup_external(
      name = "org_definitelytyped_types_d3_zoom",
      licenses = ["notice"],  # MIT
      sha256_urls = {
          "a25dc17fbd304cf7a0e5e7bbb8339c930d464eb40c4d6e5f839ce9c0191f4110": [
              "http://mirror.bazel.build/raw.githubusercontent.com/DefinitelyTyped/DefinitelyTyped/1550dfd1b8e38d9bf104b3fd16ea9bf98a2b358e/types/d3-zoom/index.d.ts",
              "https://raw.githubusercontent.com/DefinitelyTyped/DefinitelyTyped/1550dfd1b8e38d9bf104b3fd16ea9bf98a2b358e/types/d3-zoom/index.d.ts",
          ],
      },
  )

  filegroup_external(
      name = "org_threejs",
      # no @license header
      licenses = ["notice"],  # MIT
      sha256_urls = {
          "7aff264bd84c90bed3c72a4dc31db8c19151853c6df6980f52b01d3e9872c82d": [
              "http://mirror.bazel.build/raw.githubusercontent.com/mrdoob/three.js/ad419d40bdaab80abbb34b8f359b4ee840033a02/build/three.js",
              "https://raw.githubusercontent.com/mrdoob/three.js/ad419d40bdaab80abbb34b8f359b4ee840033a02/build/three.js",
          ],
          "0e98ded15bb7fe398a655667e76b39909d36c0973a8950d01c62f65f93161c27": [
              "http://mirror.bazel.build/raw.githubusercontent.com/mrdoob/three.js/ad419d40bdaab80abbb34b8f359b4ee840033a02/examples/js/controls/OrbitControls.js",
              "https://raw.githubusercontent.com/mrdoob/three.js/ad419d40bdaab80abbb34b8f359b4ee840033a02/examples/js/controls/OrbitControls.js",
          ],
      },
  )

  ##############################################################################
  # TensorBoard Polymer Dependencies

  web_library_external(
      name = "org_polymer_font_roboto",
      licenses = ["notice"],  # BSD-3-Clause
      sha256 = "fae51429b56a4a4c15f1f0c23b733c7095940cc9c04c275fa7adb3bf055b23b3",
      urls = [
          "http://mirror.bazel.build/github.com/PolymerElements/font-roboto/archive/v1.0.1.tar.gz",
          "https://github.com/PolymerElements/font-roboto/archive/v1.0.1.tar.gz",
      ],
      strip_prefix = "font-roboto-1.0.1",
      path = "/font-roboto",
      srcs = ["roboto.html"],
  )

  web_library_external(
      name = "org_polymer_hydrolysis",
      licenses = ["notice"],  # BSD-3-Clause
      sha256 = "703b50f6b00f9e0546b5a3451da57bb20f77a166e27e4967923b9e835bab9b80",
      urls = [
          "http://mirror.bazel.build/github.com/Polymer/polymer-analyzer/archive/v1.19.3.tar.gz",
          "https://github.com/Polymer/polymer-analyzer/archive/v1.19.3.tar.gz",
      ],
      strip_prefix = "polymer-analyzer-1.19.3",
      path = "/hydrolysis",
      srcs = [
          "hydrolysis-analyzer.html",
          "hydrolysis.html",
          "hydrolysis.js",
      ],
      deps = ["@org_polymer"],
  )

  web_library_external(
      name = "org_polymer_iron_a11y_announcer",
      licenses = ["notice"],  # BSD-3-Clause
      sha256 = "6bce143db7a374a68535ec8b861a5f30e81f2f1e4ee36a55bda2a891f6fd2818",
      urls = [
          "http://mirror.bazel.build/github.com/PolymerElements/iron-a11y-announcer/archive/v1.0.5.tar.gz",
          "https://github.com/PolymerElements/iron-a11y-announcer/archive/v1.0.5.tar.gz",
      ],
      strip_prefix = "iron-a11y-announcer-1.0.5",
      path = "/iron-a11y-announcer",
      srcs = ["iron-a11y-announcer.html"],
      deps = ["@org_polymer"],
  )

  web_library_external(
      name = "org_polymer_iron_a11y_keys_behavior",
      licenses = ["notice"],  # BSD-3-Clause
      sha256 = "6823efc47a83208fd51d39c5a1d3eb0c0bebc705df1ce01310509da22a13ebd2",
      urls = [
          "http://mirror.bazel.build/github.com/PolymerElements/iron-a11y-keys-behavior/archive/v1.1.8.tar.gz",
          "https://github.com/PolymerElements/iron-a11y-keys-behavior/archive/v1.1.8.tar.gz",
      ],
      strip_prefix = "iron-a11y-keys-behavior-1.1.8",
      path = "/iron-a11y-keys-behavior",
      srcs = ["iron-a11y-keys-behavior.html"],
      deps = ["@org_polymer"],
  )

  web_library_external(
      name = "org_polymer_iron_ajax",
      licenses = ["notice"],  # BSD-3-Clause
      sha256 = "9162d8af4611e911ac3ebbfc08bb7038ac04f6e79a9287b1476fe36ad6770bc5",
      urls = [
          "http://mirror.bazel.build/github.com/PolymerElements/iron-ajax/archive/v1.2.0.tar.gz",
          "https://github.com/PolymerElements/iron-ajax/archive/v1.2.0.tar.gz",
      ],
      strip_prefix = "iron-ajax-1.2.0",
      path = "/iron-ajax",
      srcs = [
          "iron-ajax.html",
          "iron-request.html",
      ],
      deps = [
          "@org_polymer",
          "@org_polymer_promise_polyfill",
      ],
  )

  web_library_external(
      name = "org_polymer_iron_autogrow_textarea",
      licenses = ["notice"],  # BSD-3-Clause
      sha256 = "50bbb901d2c8f87462e3552e3d671a552faa12c37c485e548d7a234ebffbc427",
      urls = [
          "http://mirror.bazel.build/github.com/PolymerElements/iron-autogrow-textarea/archive/v1.0.12.tar.gz",
          "https://github.com/PolymerElements/iron-autogrow-textarea/archive/v1.0.12.tar.gz",
      ],
      strip_prefix = "iron-autogrow-textarea-1.0.12",
      path = "/iron-autogrow-textarea",
      srcs = ["iron-autogrow-textarea.html"],
      deps = [
          "@org_polymer",
          "@org_polymer_iron_behaviors",
          "@org_polymer_iron_flex_layout",
          "@org_polymer_iron_form_element_behavior",
          "@org_polymer_iron_validatable_behavior",
      ],
  )

  web_library_external(
      name = "org_polymer_iron_behaviors",
      licenses = ["notice"],  # BSD-3-Clause
      sha256 = "a1e8d4b7a13f3d36beba9c2a6b186ed33a53e6af2e79f98c1fcc7e85e7b53f89",
      urls = [
          "http://mirror.bazel.build/github.com/PolymerElements/iron-behaviors/archive/v1.0.17.tar.gz",
          "https://github.com/PolymerElements/iron-behaviors/archive/v1.0.17.tar.gz",
      ],
      strip_prefix = "iron-behaviors-1.0.17",
      path = "/iron-behaviors",
      srcs = [
          "iron-button-state.html",
          "iron-control-state.html",
      ],
      deps = [
          "@org_polymer",
          "@org_polymer_iron_a11y_keys_behavior",
      ],
  )

  web_library_external(
      name = "org_polymer_iron_checked_element_behavior",
      licenses = ["notice"],  # BSD-3-Clause
      sha256 = "539a0e1c4df0bc702d3bd342388e4e56c77ec4c2066cce69e41426a69f92e8bd",
      urls = [
          "http://mirror.bazel.build/github.com/PolymerElements/iron-checked-element-behavior/archive/v1.0.4.tar.gz",
          "https://github.com/PolymerElements/iron-checked-element-behavior/archive/v1.0.4.tar.gz",
      ],
      strip_prefix = "iron-checked-element-behavior-1.0.4",
      path = "/iron-checked-element-behavior",
      srcs = ["iron-checked-element-behavior.html"],
      deps = [
          "@org_polymer",
          "@org_polymer_iron_form_element_behavior",
          "@org_polymer_iron_validatable_behavior",
      ],
  )

  web_library_external(
      name = "org_polymer_iron_component_page",
      licenses = ["notice"],  # BSD-3-Clause
      sha256 = "3636e8b9a1f229fc33b5aad3933bd02a9825f66e679a0be31855d7c8245c4b4b",
      urls = [
          "http://mirror.bazel.build/github.com/PolymerElements/iron-component-page/archive/v1.1.4.tar.gz",
          "https://github.com/PolymerElements/iron-component-page/archive/v1.1.4.tar.gz",
      ],
      strip_prefix = "iron-component-page-1.1.4",
      path = "/iron-component-page",
      srcs = ["iron-component-page.html"],
      deps = [
          "@org_polymer",
          "@org_polymer_hydrolysis",
          "@org_polymer_iron_ajax",
          "@org_polymer_iron_doc_viewer",
          "@org_polymer_iron_flex_layout",
          "@org_polymer_iron_icons",
          "@org_polymer_iron_selector",
          "@org_polymer_paper_header_panel",
          "@org_polymer_paper_styles",
          "@org_polymer_paper_toolbar",
      ],
  )

  web_library_external(
      name = "org_polymer_iron_collapse",
      licenses = ["notice"],  # BSD-3-Clause
      sha256 = "275808994a609a2f9923e2dd2db1957945ab141ba840eadc33f19e1f406d600e",
      urls = [
          "http://mirror.bazel.build/github.com/PolymerElements/iron-collapse/archive/v1.0.8.tar.gz",
          "https://github.com/PolymerElements/iron-collapse/archive/v1.0.8.tar.gz",
      ],
      strip_prefix = "iron-collapse-1.0.8",
      path = "/iron-collapse",
      srcs = ["iron-collapse.html"],
      deps = [
          "@org_polymer",
          "@org_polymer_iron_resizable_behavior",
      ],
  )

  web_library_external(
      name = "org_polymer_iron_demo_helpers",
      licenses = ["notice"],  # BSD-3-Clause
      sha256 = "aa7458492a6ac3d1f6344640a4c2ab07bce64e7ad0422b83b5d665707598cce6",
      urls = [
          "http://mirror.bazel.build/github.com/PolymerElements/iron-demo-helpers/archive/v1.1.0.tar.gz",
          "https://github.com/PolymerElements/iron-demo-helpers/archive/v1.1.0.tar.gz",
      ],
      strip_prefix = "iron-demo-helpers-1.1.0",
      path = "/iron-demo-helpers",
      srcs = [
          "demo-pages-shared-styles.html",
          "demo-snippet.html",
      ],
      deps = [
          "@org_polymer",
          "@org_polymer_iron_flex_layout",
          "@org_polymer_iron_icons",
          "@org_polymer_marked_element",
          "@org_polymer_paper_icon_button",
          "@org_polymer_paper_styles",
          "@org_polymer_prism_element",
      ],
  )

  web_library_external(
      name = "org_polymer_iron_doc_viewer",
      licenses = ["notice"],  # BSD-3-Clause
      sha256 = "f0e9dfbbcd94d7e88ce82cb61e615406ace63c185fee9396f7f182206ca5cc9a",
      urls = [
          "http://mirror.bazel.build/github.com/PolymerElements/iron-doc-viewer/archive/v1.0.12.tar.gz",
          "https://github.com/PolymerElements/iron-doc-viewer/archive/v1.0.12.tar.gz",
      ],
      strip_prefix = "iron-doc-viewer-1.0.12",
      path = "/iron-doc-viewer",
      srcs = [
          "iron-doc-property-styles.html",
          "iron-doc-property.html",
          "iron-doc-viewer-styles.html",
          "iron-doc-viewer.html",
      ],
      deps = [
          "@org_polymer",
          "@org_polymer_marked_element",
          "@org_polymer_paper_button",
          "@org_polymer_paper_styles",
          "@org_polymer_prism_element",
      ],
  )

  web_library_external(
      name = "org_polymer_iron_dropdown",
      licenses = ["notice"],  # BSD-3-Clause
      sha256 = "f7e4a31d096d10d8af1920397695cb17f3eb1cbe5e5ff91a861dabfcc085f376",
      urls = [
          "http://mirror.bazel.build/github.com/PolymerElements/iron-dropdown/archive/v1.4.0.tar.gz",
          "https://github.com/PolymerElements/iron-dropdown/archive/v1.4.0.tar.gz",
      ],
      strip_prefix = "iron-dropdown-1.4.0",
      path = "/iron-dropdown",
      srcs = [
          "iron-dropdown.html",
          "iron-dropdown-scroll-manager.html",
      ],
      deps = [
          "@org_polymer",
          "@org_polymer_iron_a11y_keys_behavior",
          "@org_polymer_iron_behaviors",
          "@org_polymer_iron_overlay_behavior",
          "@org_polymer_iron_resizable_behavior",
          "@org_polymer_neon_animation",
      ],
  )

  web_library_external(
      name = "org_polymer_iron_fit_behavior",
      licenses = ["notice"],  # BSD-3-Clause
      sha256 = "10132a2ea309a37c4c07b8fead71f64abc588ee6107931e34680f5f36dd8291e",
      urls = [
          "http://mirror.bazel.build/github.com/PolymerElements/iron-fit-behavior/archive/v1.2.5.tar.gz",
          "https://github.com/PolymerElements/iron-fit-behavior/archive/v1.2.5.tar.gz",
      ],
      strip_prefix = "iron-fit-behavior-1.2.5",
      path = "/iron-fit-behavior",
      srcs = ["iron-fit-behavior.html"],
      deps = ["@org_polymer"],
  )

  web_library_external(
      name = "org_polymer_iron_flex_layout",
      licenses = ["notice"],  # BSD-3-Clause
      sha256 = "79287f6ca1c2d4e003f68b88fe19d03a1b6a0011e2b4cae579fe4d1474163a2e",
      urls = [
          "http://mirror.bazel.build/github.com/PolymerElements/iron-flex-layout/archive/v1.3.0.tar.gz",
          "https://github.com/PolymerElements/iron-flex-layout/archive/v1.3.0.tar.gz",
      ],
      strip_prefix = "iron-flex-layout-1.3.0",
      path = "/iron-flex-layout",
      srcs = [
          "classes/iron-flex-layout.html",
          "classes/iron-shadow-flex-layout.html",
          "iron-flex-layout.html",
          "iron-flex-layout-classes.html",
      ],
      deps = ["@org_polymer"],
  )

  web_library_external(
      name = "org_polymer_iron_form_element_behavior",
      licenses = ["notice"],  # BSD-3-Clause
      sha256 = "1dd9371c638e5bc2ecba8a64074aa680dfb8712198e9612f9ed24d387efc8f26",
      urls = [
          "http://mirror.bazel.build/github.com/PolymerElements/iron-form-element-behavior/archive/v1.0.6.tar.gz",
          "https://github.com/PolymerElements/iron-form-element-behavior/archive/v1.0.6.tar.gz",
      ],
      strip_prefix = "iron-form-element-behavior-1.0.6",
      path = "/iron-form-element-behavior",
      srcs = ["iron-form-element-behavior.html"],
      deps = ["@org_polymer"],
  )

  web_library_external(
      name = "org_polymer_iron_icon",
      licenses = ["notice"],  # BSD-3-Clause
      sha256 = "9ed58a69159a02c07a6050d242e6d4e585a29f3245b8c8c390cfd52ddb786dc4",
      urls = [
          "http://mirror.bazel.build/github.com/PolymerElements/iron-icon/archive/v1.0.11.tar.gz",
          "https://github.com/PolymerElements/iron-icon/archive/v1.0.11.tar.gz",
      ],
      strip_prefix = "iron-icon-1.0.11",
      path = "/iron-icon",
      srcs = ["iron-icon.html"],
      deps = [
          "@org_polymer",
          "@org_polymer_iron_flex_layout",
          "@org_polymer_iron_meta",
      ],
  )

  web_library_external(
      name = "org_polymer_iron_icons",
      licenses = ["notice"],  # BSD-3-Clause
      sha256 = "3b18542c147c7923dc3a36b1a51984a73255d610f297d43c9aaccc52859bd0d0",
      urls = [
          "http://mirror.bazel.build/github.com/PolymerElements/iron-icons/archive/v1.1.3.tar.gz",
          "https://github.com/PolymerElements/iron-icons/archive/v1.1.3.tar.gz",
      ],
      strip_prefix = "iron-icons-1.1.3",
      path = "/iron-icons",
      srcs = [
          "av-icons.html",
          "communication-icons.html",
          "device-icons.html",
          "editor-icons.html",
          "hardware-icons.html",
          "image-icons.html",
          "iron-icons.html",
          "maps-icons.html",
          "notification-icons.html",
          "places-icons.html",
          "social-icons.html",
      ],
      deps = [
          "@org_polymer_iron_icon",
          "@org_polymer_iron_iconset_svg",
      ],
  )

  web_library_external(
      name = "org_polymer_iron_iconset_svg",
      licenses = ["notice"],  # BSD-3-Clause
      sha256 = "7e3925b7e63a7d22524c4b43ce16ab80d06a576649644783643c11a003284368",
      urls = [
          "http://mirror.bazel.build/github.com/PolymerElements/iron-iconset-svg/archive/v1.1.0.tar.gz",
          "https://github.com/PolymerElements/iron-iconset-svg/archive/v1.1.0.tar.gz",
      ],
      strip_prefix = "iron-iconset-svg-1.1.0",
      path = "/iron-iconset-svg",
      srcs = ["iron-iconset-svg.html"],
      deps = [
          "@org_polymer",
          "@org_polymer_iron_meta",
      ],
  )

  web_library_external(
      name = "org_polymer_iron_input",
      licenses = ["notice"],  # BSD-3-Clause
      sha256 = "c505101ead08ab25526b1f49baecc8c28b4221b92a65e7334c783bdc81553c36",
      urls = [
          "http://mirror.bazel.build/github.com/PolymerElements/iron-input/archive/1.0.10.tar.gz",
          "https://github.com/PolymerElements/iron-input/archive/1.0.10.tar.gz",
      ],
      strip_prefix = "iron-input-1.0.10",
      path = "/iron-input",
      srcs = ["iron-input.html"],
      deps = [
          "@org_polymer",
          "@org_polymer_iron_a11y_announcer",
          "@org_polymer_iron_validatable_behavior",
      ],
  )

  web_library_external(
      name = "org_polymer_iron_list",
      licenses = ["notice"],  # BSD-3-Clause
      sha256 = "72a6530b9f0ad5557f5d287845792a0ada74d8b159198e27f940e226313dc116",
      urls = [
          "http://mirror.bazel.build/github.com/PolymerElements/iron-list/archive/v1.3.9.tar.gz",
          "https://github.com/PolymerElements/iron-list/archive/v1.3.9.tar.gz",
      ],
      strip_prefix = "iron-list-1.3.9",
      path = "/iron-list",
      srcs = ["iron-list.html"],
      deps = [
          "@org_polymer",
          "@org_polymer_iron_a11y_keys_behavior",
          "@org_polymer_iron_resizable_behavior",
          "@org_polymer_iron_scroll_target_behavior",
      ],
  )

  web_library_external(
      name = "org_polymer_iron_menu_behavior",
      licenses = ["notice"],  # BSD-3-Clause
      sha256 = "ad27889343bc9a709258b073f69abc028bb1ffd3fdb975cd2d3939f7f5d7bb6c",
      urls = [
          "http://mirror.bazel.build/github.com/PolymerElements/iron-menu-behavior/archive/v1.1.10.tar.gz",
          "https://github.com/PolymerElements/iron-menu-behavior/archive/v1.1.10.tar.gz",
      ],
      strip_prefix = "iron-menu-behavior-1.1.10",
      path = "/iron-menu-behavior",
      srcs = [
          "iron-menu-behavior.html",
          "iron-menubar-behavior.html",
      ],
      deps = [
          "@org_polymer",
          "@org_polymer_iron_a11y_keys_behavior",
          "@org_polymer_iron_selector",
      ],
  )

  web_library_external(
      name = "org_polymer_iron_meta",
      licenses = ["notice"],  # BSD-3-Clause
      sha256 = "fb05e6031bae6b4effe5f15d44b3f548d5807f9e3b3aa2442ba17cf4b8b84361",
      urls = [
          "http://mirror.bazel.build/github.com/PolymerElements/iron-meta/archive/v1.1.1.tar.gz",
          "https://github.com/PolymerElements/iron-meta/archive/v1.1.1.tar.gz",
      ],
      strip_prefix = "iron-meta-1.1.1",
      path = "/iron-meta",
      srcs = ["iron-meta.html"],
      deps = ["@org_polymer"],
  )

  web_library_external(
      name = "org_polymer_iron_overlay_behavior",
      licenses = ["notice"],  # BSD-3-Clause
      sha256 = "3df5b54ff2e0510c87a2aff8c9d730d3fe83d3d11277cc1a49fa29b549acb46c",
      urls = [
          "http://mirror.bazel.build/github.com/PolymerElements/iron-overlay-behavior/archive/v1.10.1.tar.gz",
          "https://github.com/PolymerElements/iron-overlay-behavior/archive/v1.10.1.tar.gz",
      ],
      strip_prefix = "iron-overlay-behavior-1.10.1",
      path = "/iron-overlay-behavior",
      srcs = [
          "iron-focusables-helper.html",
          "iron-overlay-backdrop.html",
          "iron-overlay-behavior.html",
          "iron-overlay-manager.html",
      ],
      deps = [
          "@org_polymer",
          "@org_polymer_iron_a11y_keys_behavior",
          "@org_polymer_iron_fit_behavior",
          "@org_polymer_iron_resizable_behavior",
      ],
  )

  web_library_external(
      name = "org_polymer_iron_range_behavior",
      licenses = ["notice"],  # BSD-3-Clause
      sha256 = "b2f2b6d52284542330bd30b586e217926eb0adec5e13934a3cef557717c22dc2",
      urls = [
          "http://mirror.bazel.build/github.com/PolymerElements/iron-range-behavior/archive/v1.0.4.tar.gz",
          "https://github.com/PolymerElements/iron-range-behavior/archive/v1.0.4.tar.gz",
      ],
      strip_prefix = "iron-range-behavior-1.0.4",
      path = "/iron-range-behavior",
      srcs = ["iron-range-behavior.html"],
      deps = ["@org_polymer"],
  )

  web_library_external(
      name = "org_polymer_iron_resizable_behavior",
      licenses = ["notice"],  # BSD-3-Clause
      sha256 = "a87a78ee9223c2f6afae7fc94a3ff91cbce6f7e2a7ed3f2979af7945c9281616",
      urls = [
          "http://mirror.bazel.build/github.com/PolymerElements/iron-resizable-behavior/archive/v1.0.3.tar.gz",
          "https://github.com/PolymerElements/iron-resizable-behavior/archive/v1.0.3.tar.gz",
      ],
      strip_prefix = "iron-resizable-behavior-1.0.3",
      path = "/iron-resizable-behavior",
      srcs = ["iron-resizable-behavior.html"],
      deps = ["@org_polymer"],
  )

  web_library_external(
      name = "org_polymer_iron_scroll_target_behavior",
      licenses = ["notice"],  # BSD-3-Clause
      sha256 = "d0de0c804b1ec91d814754144afd9da1cdb082690de88bd5e47fd5f41990746f",
      urls = [
          "http://mirror.bazel.build/github.com/PolymerElements/iron-scroll-target-behavior/archive/v1.0.3.tar.gz",
          "https://github.com/PolymerElements/iron-scroll-target-behavior/archive/v1.0.3.tar.gz",
      ],
      strip_prefix = "iron-scroll-target-behavior-1.0.3",
      path = "/iron-scroll-target-behavior",
      srcs = ["iron-scroll-target-behavior.html"],
      deps = ["@org_polymer"],
  )

  web_library_external(
      name = "org_polymer_iron_selector",
      licenses = ["notice"],  # BSD-3-Clause
      sha256 = "ba28a47443bad3b744611c9d7a79fb21dbdf2e35edc5ef8f812e2dcd72b16747",
      urls = [
          "http://mirror.bazel.build/github.com/PolymerElements/iron-selector/archive/v1.5.2.tar.gz",
          "https://github.com/PolymerElements/iron-selector/archive/v1.5.2.tar.gz",
      ],
      strip_prefix = "iron-selector-1.5.2",
      path = "/iron-selector",
      srcs = [
          "iron-multi-selectable.html",
          "iron-selectable.html",
          "iron-selection.html",
          "iron-selector.html",
      ],
      deps = ["@org_polymer"],
  )

  web_library_external(
      name = "org_polymer_iron_validatable_behavior",
      licenses = ["notice"],  # BSD-3-Clause
      sha256 = "aef4901e68043824f36104799269573dd345ffaac494186e466fdc79c06fdb63",
      urls = [
          "http://mirror.bazel.build/github.com/PolymerElements/iron-validatable-behavior/archive/v1.1.1.tar.gz",
          "https://github.com/PolymerElements/iron-validatable-behavior/archive/v1.1.1.tar.gz",
      ],
      strip_prefix = "iron-validatable-behavior-1.1.1",
      path = "/iron-validatable-behavior",
      srcs = ["iron-validatable-behavior.html"],
      deps = [
          "@org_polymer",
          "@org_polymer_iron_meta",
      ],
  )

  web_library_external(
      name = "org_polymer_marked",
      licenses = ["notice"],  # MIT
      sha256 = "93d30bd593736ca440938d77808b7ef5972da0f3fcfe4ae63ae7b4ce117da2cb",
      urls = [
          "http://mirror.bazel.build/github.com/chjj/marked/archive/v0.3.2.zip",
          "https://github.com/chjj/marked/archive/v0.3.2.zip",
      ],
      strip_prefix = "marked-0.3.2",
      path = "/marked",
      srcs = ["lib/marked.js"],
  )

  web_library_external(
      name = "org_polymer_marked_element",
      licenses = ["notice"],  # BSD-3-Clause
      sha256 = "7547616df95f8b903757e6afbabfcdba5322c2bcec3f17c726b8bba5adf4bc5f",
      urls = [
          "http://mirror.bazel.build/github.com/PolymerElements/marked-element/archive/v1.1.3.tar.gz",
          "https://github.com/PolymerElements/marked-element/archive/v1.1.3.tar.gz",
      ],
      strip_prefix = "marked-element-1.1.3",
      path = "/marked-element",
      srcs = [
          "marked-element.html",
          "marked-import.html",
      ],
      deps = [
          "@org_polymer",
          "@org_polymer_marked",
      ],
  )

  web_library_external(
      name = "org_polymer_neon_animation",
      licenses = ["notice"],  # BSD-3-Clause
      sha256 = "a104bb02db956e0e34d3eefcd07f3f6919d137af27d8139879a227ecfdc7d8a4",
      urls = [
          "http://mirror.bazel.build/github.com/PolymerElements/neon-animation/archive/v1.2.5.tar.gz",
          "https://github.com/PolymerElements/neon-animation/archive/v1.2.5.tar.gz",
      ],
      strip_prefix = "neon-animation-1.2.5",
      path = "/neon-animation",
      srcs = [
          "animations/cascaded-animation.html",
          "animations/fade-in-animation.html",
          "animations/fade-out-animation.html",
          "animations/hero-animation.html",
          "animations/opaque-animation.html",
          "animations/reverse-ripple-animation.html",
          "animations/ripple-animation.html",
          "animations/scale-down-animation.html",
          "animations/scale-up-animation.html",
          "animations/slide-down-animation.html",
          "animations/slide-from-bottom-animation.html",
          "animations/slide-from-left-animation.html",
          "animations/slide-from-right-animation.html",
          "animations/slide-from-top-animation.html",
          "animations/slide-left-animation.html",
          "animations/slide-right-animation.html",
          "animations/slide-up-animation.html",
          "animations/transform-animation.html",
          "neon-animatable.html",
          "neon-animatable-behavior.html",
          "neon-animated-pages.html",
          "neon-animation.html",
          "neon-animation-behavior.html",
          "neon-animation-runner-behavior.html",
          "neon-animations.html",
          "neon-shared-element-animatable-behavior.html",
          "neon-shared-element-animation-behavior.html",
          "web-animations.html",
      ],
      deps = [
          "@org_polymer",
          "@org_polymer_iron_meta",
          "@org_polymer_iron_resizable_behavior",
          "@org_polymer_iron_selector",
          "@org_polymer_web_animations_js",
      ],
  )

  web_library_external(
      name = "org_polymer_paper_behaviors",
      licenses = ["notice"],  # BSD-3-Clause
      sha256 = "7cfcb9082ef9909da262df6b5c120bc62dbeaff278cb563e8fc60465ddd387e5",
      urls = [
          "http://mirror.bazel.build/github.com/PolymerElements/paper-behaviors/archive/v1.0.12.tar.gz",
          "https://github.com/PolymerElements/paper-behaviors/archive/v1.0.12.tar.gz",
      ],
      strip_prefix = "paper-behaviors-1.0.12",
      path = "/paper-behaviors",
      srcs = [
          "paper-button-behavior.html",
          "paper-checked-element-behavior.html",
          "paper-inky-focus-behavior.html",
          "paper-ripple-behavior.html",
      ],
      deps = [
          "@org_polymer",
          "@org_polymer_iron_behaviors",
          "@org_polymer_iron_checked_element_behavior",
          "@org_polymer_paper_ripple",
      ],
  )

  web_library_external(
      name = "org_polymer_paper_button",
      licenses = ["notice"],  # BSD-3-Clause
      sha256 = "896c0a7e34bfcce63fc23c63e105ed9c4d62fa3a6385b7161e1e5cd4058820a6",
      urls = [
          "http://mirror.bazel.build/github.com/PolymerElements/paper-button/archive/v1.0.11.tar.gz",
          "https://github.com/PolymerElements/paper-button/archive/v1.0.11.tar.gz",
      ],
      strip_prefix = "paper-button-1.0.11",
      path = "/paper-button",
      srcs = ["paper-button.html"],
      deps = [
          "@org_polymer",
          "@org_polymer_iron_flex_layout",
          "@org_polymer_paper_behaviors",
          "@org_polymer_paper_material",
          "@org_polymer_paper_ripple",
      ],
  )

  web_library_external(
      name = "org_polymer_paper_checkbox",
      licenses = ["notice"],  # BSD-3-Clause
      sha256 = "6828a6954a048b1230fbd2606faffbae950ba1d042175b96ec50ae355786a166",
      urls = [
          "http://mirror.bazel.build/github.com/PolymerElements/paper-checkbox/archive/v1.4.0.tar.gz",
          "https://github.com/PolymerElements/paper-checkbox/archive/v1.4.0.tar.gz",
      ],
      strip_prefix = "paper-checkbox-1.4.0",
      path = "/paper-checkbox",
      srcs = ["paper-checkbox.html"],
      deps = [
          "@org_polymer",
          "@org_polymer_paper_behaviors",
          "@org_polymer_paper_styles",
      ],
  )

  web_library_external(
      name = "org_polymer_paper_dialog",
      licenses = ["notice"],  # BSD-3-Clause
      sha256 = "c6a9709e7f528d03dcd574503c18b72d4751ca30017346d16e6a791d37ed9259",
      urls = [
          "http://mirror.bazel.build/github.com/PolymerElements/paper-dialog/archive/v1.0.4.tar.gz",
          "https://github.com/PolymerElements/paper-dialog/archive/v1.0.4.tar.gz",
      ],
      strip_prefix = "paper-dialog-1.0.4",
      path = "/paper-dialog",
      srcs = ["paper-dialog.html"],
      deps = [
          "@org_polymer",
          "@org_polymer_neon_animation",
          "@org_polymer_paper_dialog_behavior",
      ],
  )

  web_library_external(
      name = "org_polymer_paper_dialog_behavior",
      licenses = ["notice"],  # BSD-3-Clause
      sha256 = "a7e0e27ce63554bc14f384cf94bcfa24da8dc5f5120dfd565f45e166261aee40",
      urls = [
          "http://mirror.bazel.build/github.com/PolymerElements/paper-dialog-behavior/archive/v1.2.5.tar.gz",
          "https://github.com/PolymerElements/paper-dialog-behavior/archive/v1.2.5.tar.gz",
      ],
      strip_prefix = "paper-dialog-behavior-1.2.5",
      path = "/paper-dialog-behavior",
      srcs = [
          "paper-dialog-behavior.html",
          "paper-dialog-common.css",
          "paper-dialog-shared-styles.html",
      ],
      deps = [
          "@org_polymer",
          "@org_polymer_iron_flex_layout",
          "@org_polymer_iron_overlay_behavior",
          "@org_polymer_paper_styles",
      ],
  )

  web_library_external(
      name = "org_polymer_paper_dialog_scrollable",
      licenses = ["notice"],  # BSD-3-Clause
      sha256 = "a2e69283e7674f782c44d811387a0f8da2d01fac0172743d1add65e253e6b5ff",
      urls = [
          "http://mirror.bazel.build/github.com/PolymerElements/paper-dialog-scrollable/archive/1.1.5.tar.gz",
          "https://github.com/PolymerElements/paper-dialog-scrollable/archive/1.1.5.tar.gz",
      ],
      strip_prefix = "paper-dialog-scrollable-1.1.5",
      path = "/paper-dialog-scrollable",
      srcs = ["paper-dialog-scrollable.html"],
      deps = [
          "@org_polymer",
          "@org_polymer_iron_flex_layout",
          "@org_polymer_paper_dialog_behavior",
          "@org_polymer_paper_styles",
      ],
  )

  web_library_external(
      name = "org_polymer_paper_dropdown_menu",
      licenses = ["notice"],  # BSD-3-Clause
      sha256 = "9d88f654ec03ee9be211df9e69bede9e8a22b51bf1dbcc63b79762e4256d81ad",
      urls = [
          "http://mirror.bazel.build/github.com/PolymerElements/paper-dropdown-menu/archive/v1.4.0.tar.gz",
          "https://github.com/PolymerElements/paper-dropdown-menu/archive/v1.4.0.tar.gz",
      ],
      strip_prefix = "paper-dropdown-menu-1.4.0",
      path = "/paper-dropdown-menu",
      srcs = [
          "paper-dropdown-menu.html",
          "paper-dropdown-menu-icons.html",
          "paper-dropdown-menu-light.html",
          "paper-dropdown-menu-shared-styles.html",
      ],
      deps = [
          "@org_polymer",
          "@org_polymer_iron_a11y_keys_behavior",
          "@org_polymer_iron_behaviors",
          "@org_polymer_iron_form_element_behavior",
          "@org_polymer_iron_icon",
          "@org_polymer_iron_iconset_svg",
          "@org_polymer_iron_validatable_behavior",
          "@org_polymer_paper_behaviors",
          "@org_polymer_paper_input",
          "@org_polymer_paper_menu_button",
          "@org_polymer_paper_ripple",
          "@org_polymer_paper_styles",
      ],
  )

  web_library_external(
      name = "org_polymer_paper_header_panel",
      licenses = ["notice"],  # BSD-3-Clause
      sha256 = "0db4bd8a4bf6f20dcd0dffb4f907b31c93a8647c9c021344239cf30b40b87075",
      urls = [
          "http://mirror.bazel.build/github.com/PolymerElements/paper-header-panel/archive/v1.1.4.tar.gz",
          "https://github.com/PolymerElements/paper-header-panel/archive/v1.1.4.tar.gz",
      ],
      strip_prefix = "paper-header-panel-1.1.4",
      path = "/paper-header-panel",
      srcs = ["paper-header-panel.html"],
      deps = [
          "@org_polymer",
          "@org_polymer_iron_flex_layout",
      ],
  )

  web_library_external(
      name = "org_polymer_paper_icon_button",
      licenses = ["notice"],  # BSD-3-Clause
      sha256 = "9cba5bcfd6aeb4c41581c1392c678cf2278d360e9d122f4d9db54a9ebb404496",
      urls = [
          "http://mirror.bazel.build/github.com/PolymerElements/paper-icon-button/archive/v1.1.3.tar.gz",
          "https://github.com/PolymerElements/paper-icon-button/archive/v1.1.3.tar.gz",
      ],
      strip_prefix = "paper-icon-button-1.1.3",
      path = "/paper-icon-button",
      srcs = [
          "paper-icon-button.html",
          "paper-icon-button-light.html",
      ],
      deps = [
          "@org_polymer",
          "@org_polymer_iron_icon",
          "@org_polymer_paper_behaviors",
          "@org_polymer_paper_styles",
      ],
  )

  web_library_external(
      name = "org_polymer_paper_input",
      licenses = ["notice"],  # BSD-3-Clause
      sha256 = "17c3dea9bb1c2026cc61324696c6c774214a0dc37686b91ca214a6af550994db",
      urls = [
          "http://mirror.bazel.build/github.com/PolymerElements/paper-input/archive/v1.1.18.tar.gz",
          "https://github.com/PolymerElements/paper-input/archive/v1.1.18.tar.gz",
      ],
      strip_prefix = "paper-input-1.1.18",
      path = "/paper-input",
      srcs = [
          "paper-input.html",
          "paper-input-addon-behavior.html",
          "paper-input-behavior.html",
          "paper-input-char-counter.html",
          "paper-input-container.html",
          "paper-input-error.html",
          "paper-textarea.html",
      ],
      deps = [
          "@org_polymer",
          "@org_polymer_iron_a11y_keys_behavior",
          "@org_polymer_iron_autogrow_textarea",
          "@org_polymer_iron_behaviors",
          "@org_polymer_iron_flex_layout",
          "@org_polymer_iron_form_element_behavior",
          "@org_polymer_iron_input",
          "@org_polymer_paper_styles",
      ],
  )

  web_library_external(
      name = "org_polymer_paper_item",
      licenses = ["notice"],  # BSD-3-Clause
      sha256 = "12ee0dcb61b0d5721c5988571f6974d7b2211e97724f4195893fbcc9058cdac8",
      urls = [
          "http://mirror.bazel.build/github.com/PolymerElements/paper-item/archive/v1.1.4.tar.gz",
          "https://github.com/PolymerElements/paper-item/archive/v1.1.4.tar.gz",
      ],
      strip_prefix = "paper-item-1.1.4",
      path = "/paper-item",
      srcs = [
          "paper-icon-item.html",
          "paper-item.html",
          "paper-item-behavior.html",
          "paper-item-body.html",
          "paper-item-shared-styles.html",
      ],
      deps = [
          "@org_polymer",
          "@org_polymer_iron_behaviors",
          "@org_polymer_iron_flex_layout",
          "@org_polymer_paper_styles",
      ],
  )

  web_library_external(
      name = "org_polymer_paper_listbox",
      licenses = ["notice"],  # BSD-3-Clause
      sha256 = "3cb35f4fe9a3f15185a9e91711dba8f27e9291c8cd371ebf1be21b8f1d5f65fb",
      urls = [
          "http://mirror.bazel.build/github.com/PolymerElements/paper-listbox/archive/v1.1.2.tar.gz",
          "https://github.com/PolymerElements/paper-listbox/archive/v1.1.2.tar.gz",
      ],
      strip_prefix = "paper-listbox-1.1.2",
      path = "/paper-listbox",
      srcs = ["paper-listbox.html"],
      deps = [
          "@org_polymer",
          "@org_polymer_iron_menu_behavior",
          "@org_polymer_paper_styles",
      ],
  )

  web_library_external(
      name = "org_polymer_paper_material",
      licenses = ["notice"],  # BSD-3-Clause
      sha256 = "09f6c8bd6ddbea2be541dc86306efe41cdfb31bec0b69d35a5dc29772bbc8506",
      urls = [
          "http://mirror.bazel.build/github.com/PolymerElements/paper-material/archive/v1.0.6.tar.gz",
          "https://github.com/PolymerElements/paper-material/archive/v1.0.6.tar.gz",
      ],
      strip_prefix = "paper-material-1.0.6",
      path = "/paper-material",
      srcs = [
          "paper-material.html",
          "paper-material-shared-styles.html",
      ],
      deps = [
          "@org_polymer",
          "@org_polymer_paper_styles",
      ],
  )

  web_library_external(
      name = "org_polymer_paper_menu",
      licenses = ["notice"],  # BSD-3-Clause
      sha256 = "a3cee220926e315f7412236b3628288774694447c0da4428345f36d0f127ba3b",
      urls = [
          "http://mirror.bazel.build/github.com/PolymerElements/paper-menu/archive/v1.2.2.tar.gz",
          "https://github.com/PolymerElements/paper-menu/archive/v1.2.2.tar.gz",
      ],
      strip_prefix = "paper-menu-1.2.2",
      path = "/paper-menu",
      srcs = [
          "paper-menu.html",
          "paper-menu-shared-styles.html",
          "paper-submenu.html",
      ],
      deps = [
          "@org_polymer",
          "@org_polymer_iron_behaviors",
          "@org_polymer_iron_collapse",
          "@org_polymer_iron_flex_layout",
          "@org_polymer_iron_menu_behavior",
          "@org_polymer_paper_styles",
      ],
  )

  web_library_external(
      name = "org_polymer_paper_menu_button",
      licenses = ["notice"],  # BSD-3-Clause
      sha256 = "be3290c288a2bd4f9887213db22c75add99cc29ff4d088100c0bc4eb0e57997b",
      urls = [
          "http://mirror.bazel.build/github.com/PolymerElements/paper-menu-button/archive/v1.5.1.tar.gz",
          "https://github.com/PolymerElements/paper-menu-button/archive/v1.5.1.tar.gz",
      ],
      strip_prefix = "paper-menu-button-1.5.1",
      path = "/paper-menu-button",
      srcs = [
          "paper-menu-button.html",
          "paper-menu-button-animations.html",
      ],
      deps = [
          "@org_polymer",
          "@org_polymer_iron_a11y_keys_behavior",
          "@org_polymer_iron_behaviors",
          "@org_polymer_iron_dropdown",
          "@org_polymer_neon_animation",
          "@org_polymer_paper_styles",
      ],
  )

  web_library_external(
      name = "org_polymer_paper_progress",
      licenses = ["notice"],  # BSD-3-Clause
      sha256 = "2b6776b2f023c1f344feea17ba29b58d879e46f8ed43b7256495054b5183fff6",
      urls = [
          "http://mirror.bazel.build/github.com/PolymerElements/paper-progress/archive/v1.0.9.tar.gz",
          "https://github.com/PolymerElements/paper-progress/archive/v1.0.9.tar.gz",
      ],
      strip_prefix = "paper-progress-1.0.9",
      path = "/paper-progress",
      srcs = ["paper-progress.html"],
      deps = [
          "@org_polymer",
          "@org_polymer_iron_flex_layout",
          "@org_polymer_iron_range_behavior",
          "@org_polymer_paper_styles",
      ],
  )

  web_library_external(
      name = "org_polymer_paper_radio_button",
      licenses = ["notice"],  # BSD-3-Clause
      sha256 = "6e911d0c308aa388136b3af79d1bdcbe5a1f4159cbc79d71efb4ff3b6c0b4e91",
      urls = [
          "http://mirror.bazel.build/github.com/PolymerElements/paper-radio-button/archive/v1.1.2.tar.gz",
          "https://github.com/PolymerElements/paper-radio-button/archive/v1.1.2.tar.gz",
      ],
      strip_prefix = "paper-radio-button-1.1.2",
      path = "/paper-radio-button",
      srcs = ["paper-radio-button.html"],
      deps = [
          "@org_polymer",
          "@org_polymer_paper_behaviors",
          "@org_polymer_paper_styles",
      ],
  )

  web_library_external(
      name = "org_polymer_paper_radio_group",
      licenses = ["notice"],  # BSD-3-Clause
      sha256 = "7885ad1f81e9dcc03dcea4139b54a201ff55c18543770cd44f94530046c9e163",
      urls = [
          "http://mirror.bazel.build/github.com/PolymerElements/paper-radio-group/archive/v1.0.9.tar.gz",
          "https://github.com/PolymerElements/paper-radio-group/archive/v1.0.9.tar.gz",
      ],
      strip_prefix = "paper-radio-group-1.0.9",
      path = "/paper-radio-group",
      srcs = ["paper-radio-group.html"],
      deps = [
          "@org_polymer",
          "@org_polymer_iron_a11y_keys_behavior",
          "@org_polymer_iron_selector",
          "@org_polymer_paper_radio_button",
      ],
  )

  web_library_external(
      name = "org_polymer_paper_ripple",
      licenses = ["notice"],  # BSD-3-Clause
      sha256 = "ba76bfb1c737260a8a103d3ca97faa1f7c3288c7db9b2519f401b7a782147c09",
      urls = [
          "http://mirror.bazel.build/github.com/PolymerElements/paper-ripple/archive/v1.0.5.tar.gz",
          "https://github.com/PolymerElements/paper-ripple/archive/v1.0.5.tar.gz",
      ],
      strip_prefix = "paper-ripple-1.0.5",
      path = "/paper-ripple",
      srcs = ["paper-ripple.html"],
      deps = [
          "@org_polymer",
          "@org_polymer_iron_a11y_keys_behavior",
      ],
  )

  web_library_external(
      name = "org_polymer_paper_slider",
      licenses = ["notice"],  # BSD-3-Clause
      sha256 = "08e7c541dbf5d2e959208810bfc03188e82ced87e4d30d325172967f67962c3c",
      urls = [
          "http://mirror.bazel.build/github.com/PolymerElements/paper-slider/archive/v1.0.10.tar.gz",
          "https://github.com/PolymerElements/paper-slider/archive/v1.0.10.tar.gz",
      ],
      strip_prefix = "paper-slider-1.0.10",
      path = "/paper-slider",
      srcs = ["paper-slider.html"],
      deps = [
          "@org_polymer",
          "@org_polymer_iron_a11y_keys_behavior",
          "@org_polymer_iron_flex_layout",
          "@org_polymer_iron_form_element_behavior",
          "@org_polymer_iron_range_behavior",
          "@org_polymer_paper_behaviors",
          "@org_polymer_paper_input",
          "@org_polymer_paper_progress",
          "@org_polymer_paper_styles",
      ],
  )

  web_library_external(
      name = "org_polymer_paper_spinner",
      licenses = ["notice"],  # BSD-3-Clause
      sha256 = "6a752907fab7899cbeed15b478e7b9299047c15fbf9d1561d6eb4d204bdbd178",
      urls = [
          "http://mirror.bazel.build/github.com/PolymerElements/paper-spinner/archive/v1.1.1.tar.gz",
          "https://github.com/PolymerElements/paper-spinner/archive/v1.1.1.tar.gz",
      ],
      strip_prefix = "paper-spinner-1.1.1",
      path = "/paper-spinner",
      srcs = [
          "paper-spinner.html", "paper-spinner-behavior.html",
          "paper-spinner-lite.html", "paper-spinner-styles.html"
      ],
      deps = [
          "@org_polymer",
          "@org_polymer_iron_flex_layout",
          "@org_polymer_paper_styles",
      ],
  )

  web_library_external(
      name = "org_polymer_paper_styles",
      licenses = ["notice"],  # BSD-3-Clause
      sha256 = "6d26b0a4c286402098853dc7388f6b22f30dfb7a74e47b34992ac03380144bb2",
      urls = [
          "http://mirror.bazel.build/github.com/PolymerElements/paper-styles/archive/v1.1.4.tar.gz",
          "https://github.com/PolymerElements/paper-styles/archive/v1.1.4.tar.gz",
      ],
      strip_prefix = "paper-styles-1.1.4",
      path = "/paper-styles",
      srcs = [
          "classes/global.html",
          "classes/shadow.html",
          "classes/shadow-layout.html",
          "classes/typography.html",
          "color.html",
          "default-theme.html",
          "demo.css",
          "demo-pages.html",
          "paper-styles.html",
          "paper-styles-classes.html",
          "shadow.html",
          "typography.html",
      ],
      deps = [
          "@org_polymer",
          "@org_polymer_font_roboto",
          "@org_polymer_iron_flex_layout",
      ],
  )

  web_library_external(
      name = "org_polymer_paper_tabs",
      licenses = ["notice"],  # BSD-3-Clause
      sha256 = "c23b6a5221db35e5b1ed3eb8e8696b952572563e285adaec96aba1e3134db825",
      urls = [
          "http://mirror.bazel.build/github.com/PolymerElements/paper-tabs/archive/v1.7.0.tar.gz",
          "https://github.com/PolymerElements/paper-tabs/archive/v1.7.0.tar.gz",
      ],
      strip_prefix = "paper-tabs-1.7.0",
      path = "/paper-tabs",
      srcs = [
          "paper-tab.html",
          "paper-tabs.html",
          "paper-tabs-icons.html",
      ],
      deps = [
          "@org_polymer",
          "@org_polymer_iron_behaviors",
          "@org_polymer_iron_flex_layout",
          "@org_polymer_iron_icon",
          "@org_polymer_iron_iconset_svg",
          "@org_polymer_iron_menu_behavior",
          "@org_polymer_iron_resizable_behavior",
          "@org_polymer_paper_behaviors",
          "@org_polymer_paper_icon_button",
          "@org_polymer_paper_styles",
      ],
  )

  web_library_external(
      name = "org_polymer_paper_toast",
      licenses = ["notice"],  # BSD-3-Clause
      sha256 = "55f623712ed1f2bae6d6fadc522a2458e083ccd44cc0a907672547e7b10758a9",
      urls = [
          "http://mirror.bazel.build/github.com/PolymerElements/paper-toast/archive/v1.3.0.tar.gz",
          "https://github.com/PolymerElements/paper-toast/archive/v1.3.0.tar.gz",
      ],
      strip_prefix = "paper-toast-1.3.0",
      path = "/paper-toast",
      srcs = ["paper-toast.html"],
      deps = [
          "@org_polymer",
          "@org_polymer_iron_a11y_announcer",
          "@org_polymer_iron_overlay_behavior",
      ],
  )

  web_library_external(
      name = "org_polymer_paper_toggle_button",
      licenses = ["notice"],  # BSD-3-Clause
      sha256 = "4aa7cf0396fa2994a8bc2ac6e8428f48b07b945bb7c41bd52041ef5827b45de3",
      urls = [
          "http://mirror.bazel.build/github.com/PolymerElements/paper-toggle-button/archive/v1.2.0.tar.gz",
          "https://github.com/PolymerElements/paper-toggle-button/archive/v1.2.0.tar.gz",
      ],
      strip_prefix = "paper-toggle-button-1.2.0",
      path = "/paper-toggle-button",
      srcs = ["paper-toggle-button.html"],
      deps = [
          "@org_polymer",
          "@org_polymer_iron_flex_layout",
          "@org_polymer_paper_behaviors",
          "@org_polymer_paper_styles",
      ],
  )

  web_library_external(
      name = "org_polymer_paper_toolbar",
      licenses = ["notice"],  # BSD-3-Clause
      sha256 = "dbddffc0654d9fb5fb48843087eebe16bf7a134902495a664c96c11bf8a2c63d",
      urls = [
          "http://mirror.bazel.build/github.com/PolymerElements/paper-toolbar/archive/v1.1.4.tar.gz",
          "https://github.com/PolymerElements/paper-toolbar/archive/v1.1.4.tar.gz",
      ],
      strip_prefix = "paper-toolbar-1.1.4",
      path = "/paper-toolbar",
      srcs = ["paper-toolbar.html"],
      deps = [
          "@org_polymer",
          "@org_polymer_iron_flex_layout",
          "@org_polymer_paper_styles",
      ],
  )

  web_library_external(
      name = "org_polymer_paper_tooltip",
      licenses = ["notice"],  # BSD-3-Clause
      sha256 = "4c6667acf01f73da14c3cbc0aa574bf14280304567987ee0314534328377d2ad",
      urls = [
          "http://mirror.bazel.build/github.com/PolymerElements/paper-tooltip/archive/v1.1.2.tar.gz",
          "https://github.com/PolymerElements/paper-tooltip/archive/v1.1.2.tar.gz",
      ],
      strip_prefix = "paper-tooltip-1.1.2",
      path = "/paper-tooltip",
      srcs = ["paper-tooltip.html"],
      deps = [
          "@org_polymer",
          "@org_polymer_neon_animation",
      ],
  )

  web_library_external(
      name = "org_polymer",
      licenses = ["notice"],  # BSD-3-Clause
      sha256 = "07a9e62ffb52193da3af09adda2fbac5cc690439978520e2d03e783863f65f91",
      strip_prefix = "polymer-1.7.0",
      urls = [
          "http://mirror.bazel.build/github.com/polymer/polymer/archive/v1.7.0.tar.gz",
          "https://github.com/polymer/polymer/archive/v1.7.0.tar.gz",
      ],
      path = "/polymer",
      srcs = [
          "polymer.html",
          "polymer-micro.html",
          "polymer-mini.html",
      ],
  )

  web_library_external(
      name = "org_polymer_prism",
      licenses = ["notice"],  # MIT
      sha256 = "e06eb54f2a80e6b3cd0bd4d59f900423bcaee53fc03998a056df63740c684683",
      urls = [
          "http://mirror.bazel.build/github.com/PrismJS/prism/archive/abee2b7587f1925e57777044270e2a1860810994.tar.gz",
          "https://github.com/PrismJS/prism/archive/abee2b7587f1925e57777044270e2a1860810994.tar.gz",
      ],
      strip_prefix = "prism-abee2b7587f1925e57777044270e2a1860810994",
      path = "/prism",
      srcs = [
          "prism.js",
          "themes/prism.css",
      ],
  )

  web_library_external(
      name = "org_polymer_prism_element",
      licenses = ["notice"],  # BSD-3-Clause
      sha256 = "ad70bf9cd5bbdf525d465e1b0658867ab4022193eb9c74087a839044b46312b4",
      urls = [
          "http://mirror.bazel.build/github.com/PolymerElements/prism-element/archive/1.0.4.tar.gz",
          "https://github.com/PolymerElements/prism-element/archive/1.0.4.tar.gz",
      ],
      strip_prefix = "prism-element-1.0.4",
      path = "/prism-element",
      srcs = [
          "prism-highlighter.html",
          "prism-import.html",
      ],
      deps = [
          "@org_polymer",
          "@org_polymer_prism",
      ],
  )

  web_library_external(
      name = "org_polymer_promise_polyfill",
      licenses = ["notice"],  # BSD-3-Clause
      sha256 = "4495450e5d884c3e16b537b43afead7f84d17c7dc061bcfcbf440eac083e4ef5",
      strip_prefix = "promise-polyfill-1.0.0",
      urls = [
          "http://mirror.bazel.build/github.com/PolymerLabs/promise-polyfill/archive/v1.0.0.tar.gz",
          "https://github.com/PolymerLabs/promise-polyfill/archive/v1.0.0.tar.gz",
      ],
      path = "/promise-polyfill",
      srcs = [
          "Promise.js",
          "Promise-Statics.js",
          "promise-polyfill.html",
          "promise-polyfill-lite.html"
      ],
      deps = ["@org_polymer"],
  )

  web_library_external(
      name = "org_polymer_web_animations_js",
      licenses = ["notice"],  # BSD-3-Clause
      sha256 = "84273610f15d5061a320b1dd0f4c3233d0bdf874798a60837b7de7110e086d7e",
      urls = [
          "http://mirror.bazel.build/github.com/web-animations/web-animations-js/archive/2.2.5.tar.gz",
          "https://github.com/web-animations/web-animations-js/archive/2.2.5.tar.gz",
      ],
      strip_prefix = "web-animations-js-2.2.5",
      path = "/web-animations-js",
      srcs = ["web-animations-next-lite.min.js"],
  )

  web_library_external(
      name = "org_polymer_webcomponentsjs",
      licenses = ["notice"],  # BSD-3-Clause
      sha256 = "138c43306ee0a6d699ddca9b3c6b0f4982974ea8b7bdad291ea7276c72301df9",
      urls = [
          "http://mirror.bazel.build/github.com/webcomponents/webcomponentsjs/archive/v0.7.22.tar.gz",
          "https://github.com/webcomponents/webcomponentsjs/archive/v0.7.22.tar.gz",
      ],
      strip_prefix = "webcomponentsjs-0.7.22",
      path = "/webcomponentsjs",
      srcs = [
          "CustomElements.js",
          "CustomElements.min.js",
          "HTMLImports.js",
          "HTMLImports.min.js",
          "MutationObserver.js",
          "MutationObserver.min.js",
          "ShadowDOM.js",
          "ShadowDOM.min.js",
          "webcomponents.js",
          "webcomponents.min.js",
          "webcomponents-lite.js",
          "webcomponents-lite.min.js",
      ],
  )

  ##############################################################################
  # TensorBoard Testing Dependencies

  web_library_external(
      name = "org_npmjs_registry_accessibility_developer_tools",
      licenses = ["notice"],  # Apache License 2.0
      sha256 = "1d6a72f401c9d53f68238c617dd43a05cd85ca5aa2e676a5b3c352711448e093",
      urls = [
          "http://mirror.bazel.build/registry.npmjs.org/accessibility-developer-tools/-/accessibility-developer-tools-2.10.0.tgz",
          "https://registry.npmjs.org/accessibility-developer-tools/-/accessibility-developer-tools-2.10.0.tgz",
      ],
      strip_prefix = "package",
      path = "/accessibility-developer-tools",
      suppress = ["strictDependencies"],
  )

  web_library_external(
      name = "org_npmjs_registry_async",
      licenses = ["notice"],  # MIT
      sha256 = "08655255ae810bf4d1cb1642df57658fcce823776d3ba8f4b46f4bbff6c87ece",
      urls = [
          "http://mirror.bazel.build/registry.npmjs.org/async/-/async-1.5.0.tgz",
          "https://registry.npmjs.org/async/-/async-1.5.0.tgz",
      ],
      strip_prefix = "package",
      path = "/async",
  )

  web_library_external(
      name = "org_npmjs_registry_chai",
      licenses = ["notice"],  # MIT
      sha256 = "aca8137bed5bb295bd7173325b7ad604cd2aeb341d739232b4f9f0b26745be90",
      urls = [
          "http://mirror.bazel.build/registry.npmjs.org/chai/-/chai-3.5.0.tgz",
          "https://registry.npmjs.org/chai/-/chai-3.5.0.tgz",
      ],
      strip_prefix = "package",
      path = "/chai",
  )

  web_library_external(
      name = "org_npmjs_registry_mocha",
      licenses = ["notice"],  # MIT
      sha256 = "13ef37a071196a2fba680799b906555d3f0ab61e80a7e8f73f93e77914590dd4",
      urls = [
          "http://mirror.bazel.build/registry.npmjs.org/mocha/-/mocha-2.5.3.tgz",
          "https://registry.npmjs.org/mocha/-/mocha-2.5.3.tgz",
      ],
      suppress = ["strictDependencies"],
      strip_prefix = "package",
      path = "/mocha",
  )

  web_library_external(
      name = "org_npmjs_registry_sinon",
      licenses = ["notice"],  # BSD-3-Clause
      sha256 = "49edb057695fc9019aae992bf7e677a07de7c6ce2bf9f9facde4a245045d1532",
      urls = [
          "http://mirror.bazel.build/registry.npmjs.org/sinon/-/sinon-1.17.4.tgz",
          "https://registry.npmjs.org/sinon/-/sinon-1.17.4.tgz",
      ],
      strip_prefix = "package/pkg",
      path = "/sinonjs",
  )

  web_library_external(
      name = "org_npmjs_registry_sinon_chai",
      licenses = ["notice"],  # BSD-3-Clause
      sha256 = "b85fc56f713832960b56fe9269ee4bb2cd41edd2ceb130b0936e5bdbed5dea63",
      urls = [
          "http://mirror.bazel.build/registry.npmjs.org/sinon-chai/-/sinon-chai-2.8.0.tgz",
          "https://registry.npmjs.org/sinon-chai/-/sinon-chai-2.8.0.tgz",
      ],
      strip_prefix = "package",
      path = "/sinon-chai",
  )

  web_library_external(
      name = "org_npmjs_registry_stacky",
      licenses = ["notice"],  # BSD-3-Clause
      sha256 = "c659e60f7957d9d80c23a7aacc4d71b19c6421a08f91174c0062de369595acae",
      urls = [
          "http://mirror.bazel.build/registry.npmjs.org/stacky/-/stacky-1.3.1.tgz",
          "https://registry.npmjs.org/stacky/-/stacky-1.3.1.tgz",
      ],
      strip_prefix = "package",
      path = "/stacky",
  )

  web_library_external(
      name = "org_npmjs_registry_web_component_tester",
      licenses = ["notice"],  # BSD-3-Clause
      sha256 = "9d4ebd4945df8a936916d4d32b7f280f2a3afa35f79e7ca8ad3ed0a42770c537",
      urls = [
          "http://mirror.bazel.build/registry.npmjs.org/web-component-tester/-/web-component-tester-4.3.6.tgz",
          "https://registry.npmjs.org/web-component-tester/-/web-component-tester-4.3.6.tgz",
      ],
      strip_prefix = "package",
      path = "/web-component-tester",
      suppress = [
          "absolutePaths",
          "strictDependencies",
      ],
      deps = [
          "@com_lodash",
          "@org_npmjs_registry_accessibility_developer_tools",
          "@org_npmjs_registry_async",
          "@org_npmjs_registry_chai",
          "@org_npmjs_registry_mocha",
          "@org_npmjs_registry_sinon",
          "@org_npmjs_registry_sinon_chai",
          "@org_npmjs_registry_stacky",
          "@org_polymer_test_fixture",
      ],
  )

  web_library_external(
      name = "org_polymer_test_fixture",
      licenses = ["notice"],  # BSD-3-Clause
      sha256 = "59d6cfb1187733b71275becfea181fe0aa1f734df5ff77f5850c806bbbf9a0d9",
      strip_prefix = "test-fixture-2.0.1",
      urls = [
          "http://mirror.bazel.build/github.com/PolymerElements/test-fixture/archive/v2.0.1.tar.gz",
          "https://github.com/PolymerElements/test-fixture/archive/v2.0.1.tar.gz",
      ],
      path = "/test-fixture",
      exclude = ["test/**"],
  )

  filegroup_external(
      name = "org_chromium_catapult_vulcanized_trace_viewer",
      licenses = ["notice"],  # BSD-3-Clause
      sha256_urls = {
          "f0df289ba9d03d857ad1c2f5918861376b1510b71588ffc60eff5c7a7bfedb09": [
              "http://mirror.bazel.build/raw.githubusercontent.com/catapult-project/catapult/2f7ee994984f3ebd3dd3dc3e05777bf180ec2ee8/LICENSE",
              "https://raw.githubusercontent.com/catapult-project/catapult/2f7ee994984f3ebd3dd3dc3e05777bf180ec2ee8/LICENSE",
          ],
          "9e99e79439ea5a1471bd4dd325bd6733e133bcb3da4df4b878ed6d2aec7c8d86": [
              "http://mirror.bazel.build/raw.githubusercontent.com/catapult-project/catapult/2f7ee994984f3ebd3dd3dc3e05777bf180ec2ee8/trace_viewer_full.html",
              "https://raw.githubusercontent.com/catapult-project/catapult/2f7ee994984f3ebd3dd3dc3e05777bf180ec2ee8/trace_viewer_full.html"
          ],
      },
  )
=======
>>>>>>> 3ddeac3d
<|MERGE_RESOLUTION|>--- conflicted
+++ resolved
@@ -622,2070 +622,3 @@
       strip_prefix = "pprof-c0fb62ec88c411cc91194465e54db2632845b650",
       build_file = str(Label("//third_party:pprof.BUILD")),
   )
-<<<<<<< HEAD
-
-  ##############################################################################
-  # TensorBoard Build Tools
-
-  filegroup_external(
-      name = "org_nodejs",
-      # MIT with portions licensed:
-      # - MIT
-      # - Old MIT
-      # - 2-Clause-BSD
-      # - 3-Clause-BSD
-      # - ISC
-      # - Unicode
-      # - zlib
-      # - Artistic 2.0
-      licenses = ["notice"],
-      sha256_urls_extract_macos = {
-          "47109a00cac344d80296c195451bb5eee7c21727fcef1594384ddfe1f852957a": [
-              "http://mirror.bazel.build/nodejs.org/dist/v4.3.2/node-v4.3.2-darwin-x64.tar.xz",
-              "http://nodejs.org/dist/v4.3.2/node-v4.3.2-darwin-x64.tar.xz",
-          ],
-      },
-      sha256_urls_windows = {
-          "3d4cfca9dcec556a077a2324bf5bd165ea3e6e64a2bfd7fc6e7a1f0dc4eb552b": [
-              "http://mirror.bazel.build/raw.githubusercontent.com/nodejs/node/v4.3.2/LICENSE",
-              "https://raw.githubusercontent.com/nodejs/node/v4.3.2/LICENSE",
-          ],
-          "606c44c42d17866c017c50c0afadad411d9492ac4281d2431b937f881911614e": [
-              "http://mirror.bazel.build/nodejs.org/dist/v4.3.2/win-x64/node.exe",
-              "http://nodejs.org/dist/v4.3.2/win-x64/node.exe",
-          ],
-          "451a40570099a95488d6438f175813629e0430f87f23c8659bc18dc42494820a": [
-              "http://mirror.bazel.build/nodejs.org/dist/v4.3.2/win-x64/node.lib",
-              "http://nodejs.org/dist/v4.3.2/win-x64/node.lib",
-          ],
-      },
-      sha256_urls_extract = {
-          "4350d0431b49697517c6cca5d66adf5f74eb9101c52f52ae959fa94225822d44": [
-              "http://mirror.bazel.build/nodejs.org/dist/v4.3.2/node-v4.3.2-linux-x64.tar.xz",
-              "http://nodejs.org/dist/v4.3.2/node-v4.3.2-linux-x64.tar.xz",
-          ],
-      },
-      strip_prefix = {
-          "node-v4.3.2-darwin-x64.tar.xz": "node-v4.3.2-darwin-x64",
-          "node-v4.3.2-linux-x64.tar.xz": "node-v4.3.2-linux-x64",
-      },
-      executable = [
-          "node",
-          "node.exe",
-      ],
-  )
-
-  filegroup_external(
-      name = "com_microsoft_typescript",
-      licenses = ["notice"],  # Apache 2.0
-      sha256_urls = {
-          "a7d00bfd54525bc694b6e32f64c7ebcf5e6b7ae3657be5cc12767bce74654a47": [
-              "http://mirror.bazel.build/raw.githubusercontent.com/Microsoft/TypeScript/v2.3.4/LICENSE.txt",
-              "https://raw.githubusercontent.com/Microsoft/TypeScript/v2.3.4/LICENSE.txt",
-          ],
-          "b8d68724e111d3fd9516255733d1e9469de72e1cc4733c33702f260a011ab117": [
-              "http://mirror.bazel.build/raw.githubusercontent.com/Microsoft/TypeScript/v2.3.4/lib/tsc.js",
-              "https://raw.githubusercontent.com/Microsoft/TypeScript/v2.3.4/lib/tsc.js",
-          ],
-          "a67e36da3029d232e4e938e61a0a3302f516d71e7100d54dbf5362ad8618e994": [
-              "http://mirror.bazel.build/raw.githubusercontent.com/Microsoft/TypeScript/v2.3.4/lib/lib.es6.d.ts",
-              "https://raw.githubusercontent.com/Microsoft/TypeScript/v2.3.4/lib/lib.es6.d.ts",
-          ],
-      },
-      extra_build_file_content = "\n".join([
-          "sh_binary(",
-          "    name = \"tsc\",",
-          "    srcs = [\"tsc.sh\"],",
-          "    data = [",
-          "        \"tsc.js\",",
-          "        \"@org_nodejs\",",
-          "    ],",
-          ")",
-          "",
-          "genrule(",
-          "    name = \"tsc_sh\",",
-          "    outs = [\"tsc.sh\"],",
-          "    cmd = \"cat >$@ <<'EOF'\\n\" +",
-          "          \"#!/bin/bash\\n\" +",
-          "          \"NODE=external/org_nodejs/bin/node\\n\" +",
-          "          \"if [[ -e external/org_nodejs/node.exe ]]; then\\n\" +",
-          "          \"  NODE=external/org_nodejs/node.exe\\n\" +",
-          "          \"fi\\n\" +",
-          "          \"exec $${NODE} external/com_microsoft_typescript/tsc.js \\\"$$@\\\"\\n\" +",
-          "          \"EOF\",",
-          "    executable = True,",
-          ")",
-      ]),
-  )
-
-  native.new_http_archive(
-      name = "io_angular_clutz",
-      build_file = str(Label("//third_party:clutz.BUILD")),
-      sha256 = "2981de41d1ff4774b544423da9a2cd8beb3be649e95aef2ef2fd83957300b3fe",
-      strip_prefix = "clutz-b0db5ade9bb535d387f05292316c422790c9848e",
-      urls = [
-          "http://mirror.bazel.build/github.com/angular/clutz/archive/b0db5ade9bb535d387f05292316c422790c9848e.tar.gz",  # 2017-05-22
-          "https://github.com/angular/clutz/archive/b0db5ade9bb535d387f05292316c422790c9848e.tar.gz",
-      ],
-  )
-
-  filegroup_external(
-      name = "com_google_javascript_closure_compiler_externs",
-      licenses = ["notice"],  # Apache 2.0
-      sha256_urls_extract = {
-          "0f515a6ebfa138490b3c5ea9f3591ea1a7e4a930d3074f18b3eca86084ad9b66": [
-              "http://mirror.bazel.build/github.com/google/closure-compiler/archive/b37e6000001b0a6bf4c0be49024ebda14a8711d9.tar.gz",  # 2017-06-02
-              "https://github.com/google/closure-compiler/archive/b37e6000001b0a6bf4c0be49024ebda14a8711d9.tar.gz",
-          ],
-      },
-      strip_prefix = {"b37e6000001b0a6bf4c0be49024ebda14a8711d9.tar.gz": "closure-compiler-b37e6000001b0a6bf4c0be49024ebda14a8711d9/externs"},
-  )
-
-  filegroup_external(
-      name = "com_google_javascript_closure_compiler_externs_polymer",
-      licenses = ["notice"],  # Apache 2.0
-      sha256_urls = {
-          "23baad9a200a717a821c6df504c84d3a893d7ea9102b14876eb80097e3b94292": [
-              "http://mirror.bazel.build/raw.githubusercontent.com/google/closure-compiler/0e8dc5597a295ee259e3fecd98d6535dc621232f/contrib/externs/polymer-1.0.js",  # 2017-05-27
-              "https://raw.githubusercontent.com/google/closure-compiler/0e8dc5597a295ee259e3fecd98d6535dc621232f/contrib/externs/polymer-1.0.js",
-          ],
-      },
-  )
-
-  ##############################################################################
-  # TensorBoard JavaScript Production Dependencies
-
-  web_library_external(
-      name = "com_lodash",
-      licenses = ["notice"],  # MIT
-      sha256 = "0e88207e5f90af4ce8790d6e1e7d09d2702d81bce0bafdc253d18c0a5bf7661e",
-      urls = [
-          "http://mirror.bazel.build/github.com/lodash/lodash/archive/3.10.1.tar.gz",
-          "https://github.com/lodash/lodash/archive/3.10.1.tar.gz",
-      ],
-      strip_prefix = "lodash-3.10.1",
-      path = "/lodash",
-      srcs = [
-          "lodash.js",
-          "lodash.min.js",
-      ],
-  )
-
-  filegroup_external(
-      name = "com_numericjs",
-      # no @license header
-      licenses = ["notice"],  # MIT
-      sha256_urls = {
-          "0e94aada97f12dee6118064add9170484c55022f5d53206ee4407143cd36ddcd": [
-              "http://mirror.bazel.build/raw.githubusercontent.com/sloisel/numeric/v1.2.6/license.txt",
-              "https://raw.githubusercontent.com/sloisel/numeric/v1.2.6/license.txt",
-          ],
-          "dfaca3b8485bee735788cc6eebca82ea25719adc1fb8911c7799c6bd5a95df3b": [
-              "http://mirror.bazel.build/raw.githubusercontent.com/sloisel/numeric/v1.2.6/src/numeric.js",
-              "https://raw.githubusercontent.com/sloisel/numeric/v1.2.6/src/numeric.js",
-          ],
-      },
-  )
-
-  filegroup_external(
-      name = "com_palantir_plottable",
-      # no @license header
-      licenses = ["notice"],  # MIT
-      sha256_urls_extract = {
-          # Plottable doesn't have a release tarball on GitHub. Using the
-          # sources directly from git also requires running Node tooling
-          # beforehand to generate files. NPM is the only place to get it.
-          "e3159beb279391c47433789f22b32bac88488cfcad6c0b6ec8605ce6b0081b0d": [
-              "http://mirror.bazel.build/registry.npmjs.org/plottable/-/plottable-3.1.0.tgz",
-              "https://registry.npmjs.org/plottable/-/plottable-3.1.0.tgz",
-          ],
-      },
-  )
-
-  filegroup_external(
-      name = "io_github_cpettitt_dagre",
-      # no @license header
-      licenses = ["notice"],  # MIT
-      sha256_urls = {
-          "6a349742a6cb219d5a2fc8d0844f6d89a6efc62e20c664450d884fc7ff2d6015": [
-              "http://mirror.bazel.build/raw.githubusercontent.com/cpettitt/dagre/v0.7.4/LICENSE",
-              "https://raw.githubusercontent.com/cpettitt/dagre/v0.7.4/LICENSE",
-          ],
-          "6132f5c009a3a72ebced7263ae5d4da48dc513f314a645876293bb658d3631d2": [
-              "http://mirror.bazel.build/raw.githubusercontent.com/cpettitt/dagre/v0.7.4/dist/dagre.core.min.js",
-              "https://raw.githubusercontent.com/cpettitt/dagre/v0.7.4/dist/dagre.core.min.js",
-          ],
-      },
-  )
-
-  filegroup_external(
-      name = "io_github_cpettitt_graphlib",
-      licenses = ["notice"],  # MIT
-      sha256_urls = {
-          "6a349742a6cb219d5a2fc8d0844f6d89a6efc62e20c664450d884fc7ff2d6015": [
-              "http://mirror.bazel.build/raw.githubusercontent.com/cpettitt/graphlib/v1.0.7/LICENSE",
-              "https://raw.githubusercontent.com/cpettitt/graphlib/v1.0.7/LICENSE",
-          ],
-          "af1db00d36f9a68a6a1981d65997448baa0463a1f5d8bf1f54ff67bcc2e76498": [
-              "http://mirror.bazel.build/raw.githubusercontent.com/cpettitt/graphlib/v1.0.7/dist/graphlib.core.min.js",
-              "https://raw.githubusercontent.com/cpettitt/graphlib/v1.0.7/dist/graphlib.core.min.js",
-          ],
-      },
-  )
-
-  filegroup_external(
-      name = "io_github_waylonflinn_weblas",
-      # no @license header
-      licenses = ["notice"],  # MIT
-      sha256_urls = {
-          "633f2861a9a862b9cd7967e841e14dd3527912f209d6563595774fa31e3d84cb": [
-              "http://mirror.bazel.build/raw.githubusercontent.com/waylonflinn/weblas/v0.9.0/LICENSE",
-              "https://raw.githubusercontent.com/waylonflinn/weblas/v0.9.0/LICENSE",
-          ],
-          "f138fce57f673ca8a633f4aee5ae5b6fcb6ad0de59069a42a74e996fd04d8fcc": [
-              "http://mirror.bazel.build/raw.githubusercontent.com/waylonflinn/weblas/v0.9.0/dist/weblas.js",
-              "https://raw.githubusercontent.com/waylonflinn/weblas/v0.9.0/dist/weblas.js",
-          ],
-      },
-  )
-
-  filegroup_external(
-      name = "org_d3js",
-      # no @license header
-      licenses = ["notice"],  # BSD-3-Clause
-      sha256_urls_extract = {
-          "b5fac5b296bc196e6aa7b59f9e33986fc44d23d59a0e211705187be9e35b943d": [
-              "http://mirror.bazel.build/github.com/d3/d3/releases/download/v4.8.0/d3.zip",
-              "https://github.com/d3/d3/releases/download/v4.8.0/d3.zip",
-          ],
-      },
-  )
-
-  filegroup_external(
-      name = "org_definitelytyped",
-      licenses = ["notice"],  # MIT
-      sha256_urls = {
-          "b7da645f6e5555feb7aeede73775da0023ce2257df9c8e76c9159266035a9c0d": [
-              "http://mirror.bazel.build/raw.githubusercontent.com/DefinitelyTyped/DefinitelyTyped/ebc69904eb78f94030d5d517b42db20867f679c0/chai/chai.d.ts",
-              "https://raw.githubusercontent.com/DefinitelyTyped/DefinitelyTyped/ebc69904eb78f94030d5d517b42db20867f679c0/chai/chai.d.ts",
-          ],
-          "177293828c7a206bf2a7f725753d51396d38668311aa37c96445f91bbf8128a7": [
-              "http://mirror.bazel.build/raw.githubusercontent.com/DefinitelyTyped/DefinitelyTyped/6e2f2280ef16ef277049d0ce8583af167d586c59/d3/d3.d.ts",  # v3
-              "https://raw.githubusercontent.com/DefinitelyTyped/DefinitelyTyped/6e2f2280ef16ef277049d0ce8583af167d586c59/d3/d3.d.ts",  # v3
-          ],
-          "e4cd3d5de0eb3bc7b1063b50d336764a0ac82a658b39b5cf90511f489ffdee60": [
-              "http://mirror.bazel.build/raw.githubusercontent.com/DefinitelyTyped/DefinitelyTyped/efd40e67ff323f7147651bdbef03c03ead7b1675/lodash/lodash.d.ts",
-              "https://raw.githubusercontent.com/DefinitelyTyped/DefinitelyTyped/efd40e67ff323f7147651bdbef03c03ead7b1675/lodash/lodash.d.ts",
-          ],
-          "695a03dd2ccb238161d97160b239ab841562710e5c4e42886aefd4ace2ce152e": [
-              "http://mirror.bazel.build/raw.githubusercontent.com/DefinitelyTyped/DefinitelyTyped/ebc69904eb78f94030d5d517b42db20867f679c0/mocha/mocha.d.ts",
-              "https://raw.githubusercontent.com/DefinitelyTyped/DefinitelyTyped/ebc69904eb78f94030d5d517b42db20867f679c0/mocha/mocha.d.ts",
-          ],
-          "513ccd9ee1c708881120eeacd56788fc3b3da8e5c6172b20324cebbe858803fe": [
-              "http://mirror.bazel.build/raw.githubusercontent.com/DefinitelyTyped/DefinitelyTyped/708609e0764daeb5eb64104af7aca50c520c4e6e/sinon/sinon.d.ts",
-              "https://raw.githubusercontent.com/DefinitelyTyped/DefinitelyTyped/708609e0764daeb5eb64104af7aca50c520c4e6e/sinon/sinon.d.ts",
-          ],
-          "44eba36339bd1c0792072b7b204ee926fe5ffe1e9e2da916e67ac55548e3668a": [
-              "http://mirror.bazel.build/raw.githubusercontent.com/DefinitelyTyped/DefinitelyTyped/a872802c0c84ba98ff207d5e673a1fa867c67fd6/polymer/polymer.d.ts",
-              "https://raw.githubusercontent.com/DefinitelyTyped/DefinitelyTyped/a872802c0c84ba98ff207d5e673a1fa867c67fd6/polymer/polymer.d.ts",
-          ],
-          "9453c3e6bae824e90758c3b38975c1ed77e6abd79bf513bcb08368fcdb14898e": [
-              "http://mirror.bazel.build/raw.githubusercontent.com/DefinitelyTyped/DefinitelyTyped/f5407eba29c04fb8387c86df27512bd055b195d2/threejs/three.d.ts",
-              "https://raw.githubusercontent.com/DefinitelyTyped/DefinitelyTyped/f5407eba29c04fb8387c86df27512bd055b195d2/threejs/three.d.ts",
-          ],
-          "691756a6eb455f340c9e834de0d49fff269e7b8c1799c2454465dcd6a4435b80": [
-              "http://mirror.bazel.build/raw.githubusercontent.com/DefinitelyTyped/DefinitelyTyped/46719185c564694c5583c4b7ad94dbb786ecad46/webcomponents.js/webcomponents.js.d.ts",
-              "https://raw.githubusercontent.com/DefinitelyTyped/DefinitelyTyped/46719185c564694c5583c4b7ad94dbb786ecad46/webcomponents.js/webcomponents.js.d.ts",
-          ],
-      },
-  )
-
-  filegroup_external(
-      name = "org_definitelytyped_types_d3_array",
-      licenses = ["notice"],  # MIT
-      sha256_urls = {
-          "61e7abb7b1f01fbcb0cab8cf39003392f422566209edd681fbd070eaa84ca000": [
-              "http://mirror.bazel.build/raw.githubusercontent.com/DefinitelyTyped/DefinitelyTyped/1550dfd1b8e38d9bf104b3fd16ea9bf98a2b358e/types/d3-array/index.d.ts",
-              "https://raw.githubusercontent.com/DefinitelyTyped/DefinitelyTyped/1550dfd1b8e38d9bf104b3fd16ea9bf98a2b358e/types/d3-array/index.d.ts",
-          ],
-      },
-  )
-
-  filegroup_external(
-      name = "org_definitelytyped_types_d3_axis",
-      licenses = ["notice"],  # MIT
-      sha256_urls = {
-          "95f75c8dcc89850b2e72581d96a7b5f46ea4ac852f828893f141f14a597421f9": [
-              "http://mirror.bazel.build/raw.githubusercontent.com/DefinitelyTyped/DefinitelyTyped/1550dfd1b8e38d9bf104b3fd16ea9bf98a2b358e/types/d3-axis/index.d.ts",
-              "https://raw.githubusercontent.com/DefinitelyTyped/DefinitelyTyped/1550dfd1b8e38d9bf104b3fd16ea9bf98a2b358e/types/d3-axis/index.d.ts",
-          ],
-      },
-  )
-
-  filegroup_external(
-      name = "org_definitelytyped_types_d3_brush",
-      licenses = ["notice"],  # MIT
-      sha256_urls = {
-          "a2738e693ce8a8640c2d29001e77582c9c361fd23bda44db471629866b60ada7": [
-              "http://mirror.bazel.build/raw.githubusercontent.com/DefinitelyTyped/DefinitelyTyped/1550dfd1b8e38d9bf104b3fd16ea9bf98a2b358e/types/d3-brush/index.d.ts",
-              "https://raw.githubusercontent.com/DefinitelyTyped/DefinitelyTyped/1550dfd1b8e38d9bf104b3fd16ea9bf98a2b358e/types/d3-brush/index.d.ts",
-          ],
-      },
-  )
-
-  filegroup_external(
-      name = "org_definitelytyped_types_d3_chord",
-      licenses = ["notice"],  # MIT
-      sha256_urls = {
-          "c54d24756eb6d744b31e538ad9bab3a75f6d54e2288b29cc72338d4a057d3e83": [
-              "http://mirror.bazel.build/raw.githubusercontent.com/DefinitelyTyped/DefinitelyTyped/1550dfd1b8e38d9bf104b3fd16ea9bf98a2b358e/types/d3-chord/index.d.ts",
-              "https://raw.githubusercontent.com/DefinitelyTyped/DefinitelyTyped/1550dfd1b8e38d9bf104b3fd16ea9bf98a2b358e/types/d3-chord/index.d.ts",
-          ],
-      },
-  )
-
-  filegroup_external(
-      name = "org_definitelytyped_types_d3_collection",
-      licenses = ["notice"],  # MIT
-      sha256_urls = {
-          "f987667167b1d2970911247e325eb1c37ca0823646f81ccec837ae59039822f7": [
-              "http://mirror.bazel.build/raw.githubusercontent.com/DefinitelyTyped/DefinitelyTyped/1550dfd1b8e38d9bf104b3fd16ea9bf98a2b358e/types/d3-collection/index.d.ts",
-              "https://raw.githubusercontent.com/DefinitelyTyped/DefinitelyTyped/1550dfd1b8e38d9bf104b3fd16ea9bf98a2b358e/types/d3-collection/index.d.ts",
-          ],
-      },
-  )
-
-  filegroup_external(
-      name = "org_definitelytyped_types_d3_color",
-      licenses = ["notice"],  # MIT
-      sha256_urls = {
-          "9580c81f38ddcce7be0ac9bd3d0d083adebc34e17441709f90b9e4dcd1c19a56": [
-              "http://mirror.bazel.build/raw.githubusercontent.com/DefinitelyTyped/DefinitelyTyped/1550dfd1b8e38d9bf104b3fd16ea9bf98a2b358e/types/d3-color/index.d.ts",
-              "https://raw.githubusercontent.com/DefinitelyTyped/DefinitelyTyped/1550dfd1b8e38d9bf104b3fd16ea9bf98a2b358e/types/d3-color/index.d.ts",
-          ],
-      },
-  )
-
-  filegroup_external(
-      name = "org_definitelytyped_types_d3_dispatch",
-      licenses = ["notice"],  # MIT
-      sha256_urls = {
-          "169f80b4cceca8e2e9ed384d81a5db0624cc01a26451dfb5a7e0cec6ea9cfb06": [
-              "http://mirror.bazel.build/raw.githubusercontent.com/DefinitelyTyped/DefinitelyTyped/1550dfd1b8e38d9bf104b3fd16ea9bf98a2b358e/types/d3-dispatch/index.d.ts",
-              "https://raw.githubusercontent.com/DefinitelyTyped/DefinitelyTyped/1550dfd1b8e38d9bf104b3fd16ea9bf98a2b358e/types/d3-dispatch/index.d.ts",
-          ],
-      },
-  )
-
-  filegroup_external(
-      name = "org_definitelytyped_types_d3_drag",
-      licenses = ["notice"],  # MIT
-      sha256_urls = {
-          "08d35d139dde58c2722be98d718d01204fd6167d310f09b379e832f3c741489d": [
-              "http://mirror.bazel.build/raw.githubusercontent.com/DefinitelyTyped/DefinitelyTyped/1550dfd1b8e38d9bf104b3fd16ea9bf98a2b358e/types/d3-drag/index.d.ts",
-              "https://raw.githubusercontent.com/DefinitelyTyped/DefinitelyTyped/1550dfd1b8e38d9bf104b3fd16ea9bf98a2b358e/types/d3-drag/index.d.ts",
-          ],
-      },
-  )
-
-  filegroup_external(
-      name = "org_definitelytyped_types_d3_dsv",
-      licenses = ["notice"],  # MIT
-      sha256_urls = {
-          "62594d00cf9e4bb895339c8e56f64330e202a5eb2a0fa580a1f6e6336f2c93ce": [
-              "http://mirror.bazel.build/raw.githubusercontent.com/DefinitelyTyped/DefinitelyTyped/1550dfd1b8e38d9bf104b3fd16ea9bf98a2b358e/types/d3-dsv/index.d.ts",
-              "https://raw.githubusercontent.com/DefinitelyTyped/DefinitelyTyped/1550dfd1b8e38d9bf104b3fd16ea9bf98a2b358e/types/d3-dsv/index.d.ts",
-          ],
-      },
-  )
-
-  filegroup_external(
-      name = "org_definitelytyped_types_d3_ease",
-      licenses = ["notice"],  # MIT
-      sha256_urls = {
-          "d1cf8f99b7bf758c2ba3c0a4ce553e151d4d9b4cf45a6e8bd0edec7ce90f725b": [
-              "http://mirror.bazel.build/raw.githubusercontent.com/DefinitelyTyped/DefinitelyTyped/1550dfd1b8e38d9bf104b3fd16ea9bf98a2b358e/types/d3-ease/index.d.ts",
-              "https://raw.githubusercontent.com/DefinitelyTyped/DefinitelyTyped/1550dfd1b8e38d9bf104b3fd16ea9bf98a2b358e/types/d3-ease/index.d.ts",
-          ],
-      },
-  )
-
-  filegroup_external(
-      name = "org_definitelytyped_types_d3_force",
-      licenses = ["notice"],  # MIT
-      sha256_urls = {
-          "288421e2008668d2076a4684657dd3d29b992832ef02c552981eb94a91042553": [
-              "http://mirror.bazel.build/raw.githubusercontent.com/DefinitelyTyped/DefinitelyTyped/1550dfd1b8e38d9bf104b3fd16ea9bf98a2b358e/types/d3-force/index.d.ts",
-              "https://raw.githubusercontent.com/DefinitelyTyped/DefinitelyTyped/1550dfd1b8e38d9bf104b3fd16ea9bf98a2b358e/types/d3-force/index.d.ts",
-          ],
-      },
-  )
-
-  filegroup_external(
-      name = "org_definitelytyped_types_d3_format",
-      licenses = ["notice"],  # MIT
-      sha256_urls = {
-          "b42cb17e580c1fd0b64d478f7bd80ca806efaefda24426a833cf1f30a7275bca": [
-              "http://mirror.bazel.build/raw.githubusercontent.com/DefinitelyTyped/DefinitelyTyped/1550dfd1b8e38d9bf104b3fd16ea9bf98a2b358e/types/d3-format/index.d.ts",
-              "https://raw.githubusercontent.com/DefinitelyTyped/DefinitelyTyped/1550dfd1b8e38d9bf104b3fd16ea9bf98a2b358e/types/d3-format/index.d.ts",
-          ],
-      },
-  )
-
-  filegroup_external(
-      name = "org_definitelytyped_types_d3_hierarchy",
-      licenses = ["notice"],  # MIT
-      sha256_urls = {
-          "a5683f5835d8716c6b89c075235078438cfab5897023ed720bfa492e244e969e": [
-              "http://mirror.bazel.build/raw.githubusercontent.com/DefinitelyTyped/DefinitelyTyped/1550dfd1b8e38d9bf104b3fd16ea9bf98a2b358e/types/d3-hierarchy/index.d.ts",
-              "https://raw.githubusercontent.com/DefinitelyTyped/DefinitelyTyped/1550dfd1b8e38d9bf104b3fd16ea9bf98a2b358e/types/d3-hierarchy/index.d.ts",
-          ],
-      },
-  )
-
-  filegroup_external(
-      name = "org_definitelytyped_types_d3_interpolate",
-      licenses = ["notice"],  # MIT
-      sha256_urls = {
-          "590a71b741323ac3139b333ec8b743e24717fdd5b32bcff48ee521162a9dfe1c": [
-              "http://mirror.bazel.build/raw.githubusercontent.com/DefinitelyTyped/DefinitelyTyped/1550dfd1b8e38d9bf104b3fd16ea9bf98a2b358e/types/d3-interpolate/index.d.ts",
-              "https://raw.githubusercontent.com/DefinitelyTyped/DefinitelyTyped/1550dfd1b8e38d9bf104b3fd16ea9bf98a2b358e/types/d3-interpolate/index.d.ts",
-          ],
-      },
-  )
-
-  filegroup_external(
-      name = "org_definitelytyped_types_d3_path",
-      licenses = ["notice"],  # MIT
-      sha256_urls = {
-          "96f35ba041bcaa265e2b373ee675177410d44d31c980e4f7fbeefd4bcba15b00": [
-              "http://mirror.bazel.build/raw.githubusercontent.com/DefinitelyTyped/DefinitelyTyped/1550dfd1b8e38d9bf104b3fd16ea9bf98a2b358e/types/d3-path/index.d.ts",
-              "https://raw.githubusercontent.com/DefinitelyTyped/DefinitelyTyped/1550dfd1b8e38d9bf104b3fd16ea9bf98a2b358e/types/d3-path/index.d.ts",
-          ],
-      },
-  )
-
-  filegroup_external(
-      name = "org_definitelytyped_types_d3_polygon",
-      licenses = ["notice"],  # MIT
-      sha256_urls = {
-          "ce453451e8105cac6a4f4a4263ca2142ebb4bf442e342f470a81da691f220fcb": [
-              "http://mirror.bazel.build/raw.githubusercontent.com/DefinitelyTyped/DefinitelyTyped/1550dfd1b8e38d9bf104b3fd16ea9bf98a2b358e/types/d3-polygon/index.d.ts",
-              "https://raw.githubusercontent.com/DefinitelyTyped/DefinitelyTyped/1550dfd1b8e38d9bf104b3fd16ea9bf98a2b358e/types/d3-polygon/index.d.ts",
-          ],
-      },
-  )
-
-  filegroup_external(
-      name = "org_definitelytyped_types_d3_quadtree",
-      licenses = ["notice"],  # MIT
-      sha256_urls = {
-          "238e278f1be5d6985a19800800cffee80f81199f71d848e3bbc288d1791a6f90": [
-              "http://mirror.bazel.build/raw.githubusercontent.com/DefinitelyTyped/DefinitelyTyped/1550dfd1b8e38d9bf104b3fd16ea9bf98a2b358e/types/d3-quadtree/index.d.ts",
-              "https://raw.githubusercontent.com/DefinitelyTyped/DefinitelyTyped/1550dfd1b8e38d9bf104b3fd16ea9bf98a2b358e/types/d3-quadtree/index.d.ts",
-          ],
-      },
-  )
-
-  filegroup_external(
-      name = "org_definitelytyped_types_d3_queue",
-      licenses = ["notice"],  # MIT
-      sha256_urls = {
-          "e6ae19aad83495475653578de64fb9d6bf9764eda6c84d70f7935ec84bcc482e": [
-              "http://mirror.bazel.build/raw.githubusercontent.com/DefinitelyTyped/DefinitelyTyped/1550dfd1b8e38d9bf104b3fd16ea9bf98a2b358e/types/d3-queue/index.d.ts",
-              "https://raw.githubusercontent.com/DefinitelyTyped/DefinitelyTyped/1550dfd1b8e38d9bf104b3fd16ea9bf98a2b358e/types/d3-queue/index.d.ts",
-          ],
-      },
-  )
-
-  filegroup_external(
-      name = "org_definitelytyped_types_d3_random",
-      licenses = ["notice"],  # MIT
-      sha256_urls = {
-          "d31b92ed86c23ec0a4776f99fa81ff033c95b96c8304d8aa9baf3b94af779aa8": [
-              "http://mirror.bazel.build/raw.githubusercontent.com/DefinitelyTyped/DefinitelyTyped/1550dfd1b8e38d9bf104b3fd16ea9bf98a2b358e/types/d3-random/index.d.ts",
-              "https://raw.githubusercontent.com/DefinitelyTyped/DefinitelyTyped/1550dfd1b8e38d9bf104b3fd16ea9bf98a2b358e/types/d3-random/index.d.ts",
-          ],
-      },
-  )
-
-  filegroup_external(
-      name = "org_definitelytyped_types_d3_request",
-      licenses = ["notice"],  # MIT
-      sha256_urls = {
-          "44bb7b07d977028e6567540a3303b06fc9b33fb0960bc75c520e0733c840d89f": [
-              "http://mirror.bazel.build/raw.githubusercontent.com/DefinitelyTyped/DefinitelyTyped/1550dfd1b8e38d9bf104b3fd16ea9bf98a2b358e/types/d3-request/index.d.ts",
-              "https://raw.githubusercontent.com/DefinitelyTyped/DefinitelyTyped/1550dfd1b8e38d9bf104b3fd16ea9bf98a2b358e/types/d3-request/index.d.ts",
-          ],
-      },
-  )
-
-  filegroup_external(
-      name = "org_definitelytyped_types_d3_scale",
-      licenses = ["notice"],  # MIT
-      sha256_urls = {
-          "02ce7c644ba34bd1abb84da2e832f248b048b6a23812be4365bd837f186c9f1f": [
-              "http://mirror.bazel.build/raw.githubusercontent.com/DefinitelyTyped/DefinitelyTyped/1550dfd1b8e38d9bf104b3fd16ea9bf98a2b358e/types/d3-scale/index.d.ts",
-              "https://raw.githubusercontent.com/DefinitelyTyped/DefinitelyTyped/1550dfd1b8e38d9bf104b3fd16ea9bf98a2b358e/types/d3-scale/index.d.ts",
-          ],
-      },
-  )
-
-  filegroup_external(
-      name = "org_definitelytyped_types_d3_selection",
-      licenses = ["notice"],  # MIT
-      sha256_urls = {
-          "699043ddb28dfa5e46d87bc6a24cfc6d604237f298259d3fb3c7066e05e8c86e": [
-              "http://mirror.bazel.build/raw.githubusercontent.com/DefinitelyTyped/DefinitelyTyped/1550dfd1b8e38d9bf104b3fd16ea9bf98a2b358e/types/d3-selection/index.d.ts",
-              "https://raw.githubusercontent.com/DefinitelyTyped/DefinitelyTyped/1550dfd1b8e38d9bf104b3fd16ea9bf98a2b358e/types/d3-selection/index.d.ts",
-          ],
-      },
-  )
-
-  filegroup_external(
-      name = "org_definitelytyped_types_d3_shape",
-      licenses = ["notice"],  # MIT
-      sha256_urls = {
-          "62668a7aaaf6232762b544f9f89c0f557ca7cfb0cd343a358dda7ecbe26f5739": [
-              "http://mirror.bazel.build/raw.githubusercontent.com/DefinitelyTyped/DefinitelyTyped/1550dfd1b8e38d9bf104b3fd16ea9bf98a2b358e/types/d3-shape/index.d.ts",
-              "https://raw.githubusercontent.com/DefinitelyTyped/DefinitelyTyped/1550dfd1b8e38d9bf104b3fd16ea9bf98a2b358e/types/d3-shape/index.d.ts",
-          ],
-      },
-  )
-
-  filegroup_external(
-      name = "org_definitelytyped_types_d3_time",
-      licenses = ["notice"],  # MIT
-      sha256_urls = {
-          "0502490ce682fd9265fb1d5d693ce6cd82e3b05e5f5ee3433731266ecb03d5fc": [
-              "http://mirror.bazel.build/raw.githubusercontent.com/DefinitelyTyped/DefinitelyTyped/1550dfd1b8e38d9bf104b3fd16ea9bf98a2b358e/types/d3-time/index.d.ts",
-              "https://raw.githubusercontent.com/DefinitelyTyped/DefinitelyTyped/1550dfd1b8e38d9bf104b3fd16ea9bf98a2b358e/types/d3-time/index.d.ts",
-          ],
-      },
-  )
-
-  filegroup_external(
-      name = "org_definitelytyped_types_d3_timer",
-      licenses = ["notice"],  # MIT
-      sha256_urls = {
-          "6f191f9aea704aa64b1defa40dfdff1447a6e6bb815feff1660f894500a9c94d": [
-              "http://mirror.bazel.build/raw.githubusercontent.com/DefinitelyTyped/DefinitelyTyped/1550dfd1b8e38d9bf104b3fd16ea9bf98a2b358e/types/d3-timer/index.d.ts",
-              "https://raw.githubusercontent.com/DefinitelyTyped/DefinitelyTyped/1550dfd1b8e38d9bf104b3fd16ea9bf98a2b358e/types/d3-timer/index.d.ts",
-          ],
-      },
-  )
-
-  filegroup_external(
-      name = "org_definitelytyped_types_d3_transition",
-      licenses = ["notice"],  # MIT
-      sha256_urls = {
-          "a0a7c0c9bfb5c7d6d9d22a8d16b4484b66d13f2ed226954037546cb3da4098ba": [
-              "http://mirror.bazel.build/raw.githubusercontent.com/DefinitelyTyped/DefinitelyTyped/1550dfd1b8e38d9bf104b3fd16ea9bf98a2b358e/types/d3-transition/index.d.ts",
-              "https://raw.githubusercontent.com/DefinitelyTyped/DefinitelyTyped/1550dfd1b8e38d9bf104b3fd16ea9bf98a2b358e/types/d3-transition/index.d.ts",
-          ],
-      },
-  )
-
-  filegroup_external(
-      name = "org_definitelytyped_types_d3_voronoi",
-      licenses = ["notice"],  # MIT
-      sha256_urls = {
-          "c6bd5f229f915151d0ef678fe50b1aa6a62334ea0a8c6fc0effbac9f7032efc7": [
-              "http://mirror.bazel.build/raw.githubusercontent.com/DefinitelyTyped/DefinitelyTyped/1550dfd1b8e38d9bf104b3fd16ea9bf98a2b358e/types/d3-voronoi/index.d.ts",
-              "https://raw.githubusercontent.com/DefinitelyTyped/DefinitelyTyped/1550dfd1b8e38d9bf104b3fd16ea9bf98a2b358e/types/d3-voronoi/index.d.ts",
-          ],
-      },
-  )
-
-  filegroup_external(
-      name = "org_definitelytyped_types_d3_zoom",
-      licenses = ["notice"],  # MIT
-      sha256_urls = {
-          "a25dc17fbd304cf7a0e5e7bbb8339c930d464eb40c4d6e5f839ce9c0191f4110": [
-              "http://mirror.bazel.build/raw.githubusercontent.com/DefinitelyTyped/DefinitelyTyped/1550dfd1b8e38d9bf104b3fd16ea9bf98a2b358e/types/d3-zoom/index.d.ts",
-              "https://raw.githubusercontent.com/DefinitelyTyped/DefinitelyTyped/1550dfd1b8e38d9bf104b3fd16ea9bf98a2b358e/types/d3-zoom/index.d.ts",
-          ],
-      },
-  )
-
-  filegroup_external(
-      name = "org_threejs",
-      # no @license header
-      licenses = ["notice"],  # MIT
-      sha256_urls = {
-          "7aff264bd84c90bed3c72a4dc31db8c19151853c6df6980f52b01d3e9872c82d": [
-              "http://mirror.bazel.build/raw.githubusercontent.com/mrdoob/three.js/ad419d40bdaab80abbb34b8f359b4ee840033a02/build/three.js",
-              "https://raw.githubusercontent.com/mrdoob/three.js/ad419d40bdaab80abbb34b8f359b4ee840033a02/build/three.js",
-          ],
-          "0e98ded15bb7fe398a655667e76b39909d36c0973a8950d01c62f65f93161c27": [
-              "http://mirror.bazel.build/raw.githubusercontent.com/mrdoob/three.js/ad419d40bdaab80abbb34b8f359b4ee840033a02/examples/js/controls/OrbitControls.js",
-              "https://raw.githubusercontent.com/mrdoob/three.js/ad419d40bdaab80abbb34b8f359b4ee840033a02/examples/js/controls/OrbitControls.js",
-          ],
-      },
-  )
-
-  ##############################################################################
-  # TensorBoard Polymer Dependencies
-
-  web_library_external(
-      name = "org_polymer_font_roboto",
-      licenses = ["notice"],  # BSD-3-Clause
-      sha256 = "fae51429b56a4a4c15f1f0c23b733c7095940cc9c04c275fa7adb3bf055b23b3",
-      urls = [
-          "http://mirror.bazel.build/github.com/PolymerElements/font-roboto/archive/v1.0.1.tar.gz",
-          "https://github.com/PolymerElements/font-roboto/archive/v1.0.1.tar.gz",
-      ],
-      strip_prefix = "font-roboto-1.0.1",
-      path = "/font-roboto",
-      srcs = ["roboto.html"],
-  )
-
-  web_library_external(
-      name = "org_polymer_hydrolysis",
-      licenses = ["notice"],  # BSD-3-Clause
-      sha256 = "703b50f6b00f9e0546b5a3451da57bb20f77a166e27e4967923b9e835bab9b80",
-      urls = [
-          "http://mirror.bazel.build/github.com/Polymer/polymer-analyzer/archive/v1.19.3.tar.gz",
-          "https://github.com/Polymer/polymer-analyzer/archive/v1.19.3.tar.gz",
-      ],
-      strip_prefix = "polymer-analyzer-1.19.3",
-      path = "/hydrolysis",
-      srcs = [
-          "hydrolysis-analyzer.html",
-          "hydrolysis.html",
-          "hydrolysis.js",
-      ],
-      deps = ["@org_polymer"],
-  )
-
-  web_library_external(
-      name = "org_polymer_iron_a11y_announcer",
-      licenses = ["notice"],  # BSD-3-Clause
-      sha256 = "6bce143db7a374a68535ec8b861a5f30e81f2f1e4ee36a55bda2a891f6fd2818",
-      urls = [
-          "http://mirror.bazel.build/github.com/PolymerElements/iron-a11y-announcer/archive/v1.0.5.tar.gz",
-          "https://github.com/PolymerElements/iron-a11y-announcer/archive/v1.0.5.tar.gz",
-      ],
-      strip_prefix = "iron-a11y-announcer-1.0.5",
-      path = "/iron-a11y-announcer",
-      srcs = ["iron-a11y-announcer.html"],
-      deps = ["@org_polymer"],
-  )
-
-  web_library_external(
-      name = "org_polymer_iron_a11y_keys_behavior",
-      licenses = ["notice"],  # BSD-3-Clause
-      sha256 = "6823efc47a83208fd51d39c5a1d3eb0c0bebc705df1ce01310509da22a13ebd2",
-      urls = [
-          "http://mirror.bazel.build/github.com/PolymerElements/iron-a11y-keys-behavior/archive/v1.1.8.tar.gz",
-          "https://github.com/PolymerElements/iron-a11y-keys-behavior/archive/v1.1.8.tar.gz",
-      ],
-      strip_prefix = "iron-a11y-keys-behavior-1.1.8",
-      path = "/iron-a11y-keys-behavior",
-      srcs = ["iron-a11y-keys-behavior.html"],
-      deps = ["@org_polymer"],
-  )
-
-  web_library_external(
-      name = "org_polymer_iron_ajax",
-      licenses = ["notice"],  # BSD-3-Clause
-      sha256 = "9162d8af4611e911ac3ebbfc08bb7038ac04f6e79a9287b1476fe36ad6770bc5",
-      urls = [
-          "http://mirror.bazel.build/github.com/PolymerElements/iron-ajax/archive/v1.2.0.tar.gz",
-          "https://github.com/PolymerElements/iron-ajax/archive/v1.2.0.tar.gz",
-      ],
-      strip_prefix = "iron-ajax-1.2.0",
-      path = "/iron-ajax",
-      srcs = [
-          "iron-ajax.html",
-          "iron-request.html",
-      ],
-      deps = [
-          "@org_polymer",
-          "@org_polymer_promise_polyfill",
-      ],
-  )
-
-  web_library_external(
-      name = "org_polymer_iron_autogrow_textarea",
-      licenses = ["notice"],  # BSD-3-Clause
-      sha256 = "50bbb901d2c8f87462e3552e3d671a552faa12c37c485e548d7a234ebffbc427",
-      urls = [
-          "http://mirror.bazel.build/github.com/PolymerElements/iron-autogrow-textarea/archive/v1.0.12.tar.gz",
-          "https://github.com/PolymerElements/iron-autogrow-textarea/archive/v1.0.12.tar.gz",
-      ],
-      strip_prefix = "iron-autogrow-textarea-1.0.12",
-      path = "/iron-autogrow-textarea",
-      srcs = ["iron-autogrow-textarea.html"],
-      deps = [
-          "@org_polymer",
-          "@org_polymer_iron_behaviors",
-          "@org_polymer_iron_flex_layout",
-          "@org_polymer_iron_form_element_behavior",
-          "@org_polymer_iron_validatable_behavior",
-      ],
-  )
-
-  web_library_external(
-      name = "org_polymer_iron_behaviors",
-      licenses = ["notice"],  # BSD-3-Clause
-      sha256 = "a1e8d4b7a13f3d36beba9c2a6b186ed33a53e6af2e79f98c1fcc7e85e7b53f89",
-      urls = [
-          "http://mirror.bazel.build/github.com/PolymerElements/iron-behaviors/archive/v1.0.17.tar.gz",
-          "https://github.com/PolymerElements/iron-behaviors/archive/v1.0.17.tar.gz",
-      ],
-      strip_prefix = "iron-behaviors-1.0.17",
-      path = "/iron-behaviors",
-      srcs = [
-          "iron-button-state.html",
-          "iron-control-state.html",
-      ],
-      deps = [
-          "@org_polymer",
-          "@org_polymer_iron_a11y_keys_behavior",
-      ],
-  )
-
-  web_library_external(
-      name = "org_polymer_iron_checked_element_behavior",
-      licenses = ["notice"],  # BSD-3-Clause
-      sha256 = "539a0e1c4df0bc702d3bd342388e4e56c77ec4c2066cce69e41426a69f92e8bd",
-      urls = [
-          "http://mirror.bazel.build/github.com/PolymerElements/iron-checked-element-behavior/archive/v1.0.4.tar.gz",
-          "https://github.com/PolymerElements/iron-checked-element-behavior/archive/v1.0.4.tar.gz",
-      ],
-      strip_prefix = "iron-checked-element-behavior-1.0.4",
-      path = "/iron-checked-element-behavior",
-      srcs = ["iron-checked-element-behavior.html"],
-      deps = [
-          "@org_polymer",
-          "@org_polymer_iron_form_element_behavior",
-          "@org_polymer_iron_validatable_behavior",
-      ],
-  )
-
-  web_library_external(
-      name = "org_polymer_iron_component_page",
-      licenses = ["notice"],  # BSD-3-Clause
-      sha256 = "3636e8b9a1f229fc33b5aad3933bd02a9825f66e679a0be31855d7c8245c4b4b",
-      urls = [
-          "http://mirror.bazel.build/github.com/PolymerElements/iron-component-page/archive/v1.1.4.tar.gz",
-          "https://github.com/PolymerElements/iron-component-page/archive/v1.1.4.tar.gz",
-      ],
-      strip_prefix = "iron-component-page-1.1.4",
-      path = "/iron-component-page",
-      srcs = ["iron-component-page.html"],
-      deps = [
-          "@org_polymer",
-          "@org_polymer_hydrolysis",
-          "@org_polymer_iron_ajax",
-          "@org_polymer_iron_doc_viewer",
-          "@org_polymer_iron_flex_layout",
-          "@org_polymer_iron_icons",
-          "@org_polymer_iron_selector",
-          "@org_polymer_paper_header_panel",
-          "@org_polymer_paper_styles",
-          "@org_polymer_paper_toolbar",
-      ],
-  )
-
-  web_library_external(
-      name = "org_polymer_iron_collapse",
-      licenses = ["notice"],  # BSD-3-Clause
-      sha256 = "275808994a609a2f9923e2dd2db1957945ab141ba840eadc33f19e1f406d600e",
-      urls = [
-          "http://mirror.bazel.build/github.com/PolymerElements/iron-collapse/archive/v1.0.8.tar.gz",
-          "https://github.com/PolymerElements/iron-collapse/archive/v1.0.8.tar.gz",
-      ],
-      strip_prefix = "iron-collapse-1.0.8",
-      path = "/iron-collapse",
-      srcs = ["iron-collapse.html"],
-      deps = [
-          "@org_polymer",
-          "@org_polymer_iron_resizable_behavior",
-      ],
-  )
-
-  web_library_external(
-      name = "org_polymer_iron_demo_helpers",
-      licenses = ["notice"],  # BSD-3-Clause
-      sha256 = "aa7458492a6ac3d1f6344640a4c2ab07bce64e7ad0422b83b5d665707598cce6",
-      urls = [
-          "http://mirror.bazel.build/github.com/PolymerElements/iron-demo-helpers/archive/v1.1.0.tar.gz",
-          "https://github.com/PolymerElements/iron-demo-helpers/archive/v1.1.0.tar.gz",
-      ],
-      strip_prefix = "iron-demo-helpers-1.1.0",
-      path = "/iron-demo-helpers",
-      srcs = [
-          "demo-pages-shared-styles.html",
-          "demo-snippet.html",
-      ],
-      deps = [
-          "@org_polymer",
-          "@org_polymer_iron_flex_layout",
-          "@org_polymer_iron_icons",
-          "@org_polymer_marked_element",
-          "@org_polymer_paper_icon_button",
-          "@org_polymer_paper_styles",
-          "@org_polymer_prism_element",
-      ],
-  )
-
-  web_library_external(
-      name = "org_polymer_iron_doc_viewer",
-      licenses = ["notice"],  # BSD-3-Clause
-      sha256 = "f0e9dfbbcd94d7e88ce82cb61e615406ace63c185fee9396f7f182206ca5cc9a",
-      urls = [
-          "http://mirror.bazel.build/github.com/PolymerElements/iron-doc-viewer/archive/v1.0.12.tar.gz",
-          "https://github.com/PolymerElements/iron-doc-viewer/archive/v1.0.12.tar.gz",
-      ],
-      strip_prefix = "iron-doc-viewer-1.0.12",
-      path = "/iron-doc-viewer",
-      srcs = [
-          "iron-doc-property-styles.html",
-          "iron-doc-property.html",
-          "iron-doc-viewer-styles.html",
-          "iron-doc-viewer.html",
-      ],
-      deps = [
-          "@org_polymer",
-          "@org_polymer_marked_element",
-          "@org_polymer_paper_button",
-          "@org_polymer_paper_styles",
-          "@org_polymer_prism_element",
-      ],
-  )
-
-  web_library_external(
-      name = "org_polymer_iron_dropdown",
-      licenses = ["notice"],  # BSD-3-Clause
-      sha256 = "f7e4a31d096d10d8af1920397695cb17f3eb1cbe5e5ff91a861dabfcc085f376",
-      urls = [
-          "http://mirror.bazel.build/github.com/PolymerElements/iron-dropdown/archive/v1.4.0.tar.gz",
-          "https://github.com/PolymerElements/iron-dropdown/archive/v1.4.0.tar.gz",
-      ],
-      strip_prefix = "iron-dropdown-1.4.0",
-      path = "/iron-dropdown",
-      srcs = [
-          "iron-dropdown.html",
-          "iron-dropdown-scroll-manager.html",
-      ],
-      deps = [
-          "@org_polymer",
-          "@org_polymer_iron_a11y_keys_behavior",
-          "@org_polymer_iron_behaviors",
-          "@org_polymer_iron_overlay_behavior",
-          "@org_polymer_iron_resizable_behavior",
-          "@org_polymer_neon_animation",
-      ],
-  )
-
-  web_library_external(
-      name = "org_polymer_iron_fit_behavior",
-      licenses = ["notice"],  # BSD-3-Clause
-      sha256 = "10132a2ea309a37c4c07b8fead71f64abc588ee6107931e34680f5f36dd8291e",
-      urls = [
-          "http://mirror.bazel.build/github.com/PolymerElements/iron-fit-behavior/archive/v1.2.5.tar.gz",
-          "https://github.com/PolymerElements/iron-fit-behavior/archive/v1.2.5.tar.gz",
-      ],
-      strip_prefix = "iron-fit-behavior-1.2.5",
-      path = "/iron-fit-behavior",
-      srcs = ["iron-fit-behavior.html"],
-      deps = ["@org_polymer"],
-  )
-
-  web_library_external(
-      name = "org_polymer_iron_flex_layout",
-      licenses = ["notice"],  # BSD-3-Clause
-      sha256 = "79287f6ca1c2d4e003f68b88fe19d03a1b6a0011e2b4cae579fe4d1474163a2e",
-      urls = [
-          "http://mirror.bazel.build/github.com/PolymerElements/iron-flex-layout/archive/v1.3.0.tar.gz",
-          "https://github.com/PolymerElements/iron-flex-layout/archive/v1.3.0.tar.gz",
-      ],
-      strip_prefix = "iron-flex-layout-1.3.0",
-      path = "/iron-flex-layout",
-      srcs = [
-          "classes/iron-flex-layout.html",
-          "classes/iron-shadow-flex-layout.html",
-          "iron-flex-layout.html",
-          "iron-flex-layout-classes.html",
-      ],
-      deps = ["@org_polymer"],
-  )
-
-  web_library_external(
-      name = "org_polymer_iron_form_element_behavior",
-      licenses = ["notice"],  # BSD-3-Clause
-      sha256 = "1dd9371c638e5bc2ecba8a64074aa680dfb8712198e9612f9ed24d387efc8f26",
-      urls = [
-          "http://mirror.bazel.build/github.com/PolymerElements/iron-form-element-behavior/archive/v1.0.6.tar.gz",
-          "https://github.com/PolymerElements/iron-form-element-behavior/archive/v1.0.6.tar.gz",
-      ],
-      strip_prefix = "iron-form-element-behavior-1.0.6",
-      path = "/iron-form-element-behavior",
-      srcs = ["iron-form-element-behavior.html"],
-      deps = ["@org_polymer"],
-  )
-
-  web_library_external(
-      name = "org_polymer_iron_icon",
-      licenses = ["notice"],  # BSD-3-Clause
-      sha256 = "9ed58a69159a02c07a6050d242e6d4e585a29f3245b8c8c390cfd52ddb786dc4",
-      urls = [
-          "http://mirror.bazel.build/github.com/PolymerElements/iron-icon/archive/v1.0.11.tar.gz",
-          "https://github.com/PolymerElements/iron-icon/archive/v1.0.11.tar.gz",
-      ],
-      strip_prefix = "iron-icon-1.0.11",
-      path = "/iron-icon",
-      srcs = ["iron-icon.html"],
-      deps = [
-          "@org_polymer",
-          "@org_polymer_iron_flex_layout",
-          "@org_polymer_iron_meta",
-      ],
-  )
-
-  web_library_external(
-      name = "org_polymer_iron_icons",
-      licenses = ["notice"],  # BSD-3-Clause
-      sha256 = "3b18542c147c7923dc3a36b1a51984a73255d610f297d43c9aaccc52859bd0d0",
-      urls = [
-          "http://mirror.bazel.build/github.com/PolymerElements/iron-icons/archive/v1.1.3.tar.gz",
-          "https://github.com/PolymerElements/iron-icons/archive/v1.1.3.tar.gz",
-      ],
-      strip_prefix = "iron-icons-1.1.3",
-      path = "/iron-icons",
-      srcs = [
-          "av-icons.html",
-          "communication-icons.html",
-          "device-icons.html",
-          "editor-icons.html",
-          "hardware-icons.html",
-          "image-icons.html",
-          "iron-icons.html",
-          "maps-icons.html",
-          "notification-icons.html",
-          "places-icons.html",
-          "social-icons.html",
-      ],
-      deps = [
-          "@org_polymer_iron_icon",
-          "@org_polymer_iron_iconset_svg",
-      ],
-  )
-
-  web_library_external(
-      name = "org_polymer_iron_iconset_svg",
-      licenses = ["notice"],  # BSD-3-Clause
-      sha256 = "7e3925b7e63a7d22524c4b43ce16ab80d06a576649644783643c11a003284368",
-      urls = [
-          "http://mirror.bazel.build/github.com/PolymerElements/iron-iconset-svg/archive/v1.1.0.tar.gz",
-          "https://github.com/PolymerElements/iron-iconset-svg/archive/v1.1.0.tar.gz",
-      ],
-      strip_prefix = "iron-iconset-svg-1.1.0",
-      path = "/iron-iconset-svg",
-      srcs = ["iron-iconset-svg.html"],
-      deps = [
-          "@org_polymer",
-          "@org_polymer_iron_meta",
-      ],
-  )
-
-  web_library_external(
-      name = "org_polymer_iron_input",
-      licenses = ["notice"],  # BSD-3-Clause
-      sha256 = "c505101ead08ab25526b1f49baecc8c28b4221b92a65e7334c783bdc81553c36",
-      urls = [
-          "http://mirror.bazel.build/github.com/PolymerElements/iron-input/archive/1.0.10.tar.gz",
-          "https://github.com/PolymerElements/iron-input/archive/1.0.10.tar.gz",
-      ],
-      strip_prefix = "iron-input-1.0.10",
-      path = "/iron-input",
-      srcs = ["iron-input.html"],
-      deps = [
-          "@org_polymer",
-          "@org_polymer_iron_a11y_announcer",
-          "@org_polymer_iron_validatable_behavior",
-      ],
-  )
-
-  web_library_external(
-      name = "org_polymer_iron_list",
-      licenses = ["notice"],  # BSD-3-Clause
-      sha256 = "72a6530b9f0ad5557f5d287845792a0ada74d8b159198e27f940e226313dc116",
-      urls = [
-          "http://mirror.bazel.build/github.com/PolymerElements/iron-list/archive/v1.3.9.tar.gz",
-          "https://github.com/PolymerElements/iron-list/archive/v1.3.9.tar.gz",
-      ],
-      strip_prefix = "iron-list-1.3.9",
-      path = "/iron-list",
-      srcs = ["iron-list.html"],
-      deps = [
-          "@org_polymer",
-          "@org_polymer_iron_a11y_keys_behavior",
-          "@org_polymer_iron_resizable_behavior",
-          "@org_polymer_iron_scroll_target_behavior",
-      ],
-  )
-
-  web_library_external(
-      name = "org_polymer_iron_menu_behavior",
-      licenses = ["notice"],  # BSD-3-Clause
-      sha256 = "ad27889343bc9a709258b073f69abc028bb1ffd3fdb975cd2d3939f7f5d7bb6c",
-      urls = [
-          "http://mirror.bazel.build/github.com/PolymerElements/iron-menu-behavior/archive/v1.1.10.tar.gz",
-          "https://github.com/PolymerElements/iron-menu-behavior/archive/v1.1.10.tar.gz",
-      ],
-      strip_prefix = "iron-menu-behavior-1.1.10",
-      path = "/iron-menu-behavior",
-      srcs = [
-          "iron-menu-behavior.html",
-          "iron-menubar-behavior.html",
-      ],
-      deps = [
-          "@org_polymer",
-          "@org_polymer_iron_a11y_keys_behavior",
-          "@org_polymer_iron_selector",
-      ],
-  )
-
-  web_library_external(
-      name = "org_polymer_iron_meta",
-      licenses = ["notice"],  # BSD-3-Clause
-      sha256 = "fb05e6031bae6b4effe5f15d44b3f548d5807f9e3b3aa2442ba17cf4b8b84361",
-      urls = [
-          "http://mirror.bazel.build/github.com/PolymerElements/iron-meta/archive/v1.1.1.tar.gz",
-          "https://github.com/PolymerElements/iron-meta/archive/v1.1.1.tar.gz",
-      ],
-      strip_prefix = "iron-meta-1.1.1",
-      path = "/iron-meta",
-      srcs = ["iron-meta.html"],
-      deps = ["@org_polymer"],
-  )
-
-  web_library_external(
-      name = "org_polymer_iron_overlay_behavior",
-      licenses = ["notice"],  # BSD-3-Clause
-      sha256 = "3df5b54ff2e0510c87a2aff8c9d730d3fe83d3d11277cc1a49fa29b549acb46c",
-      urls = [
-          "http://mirror.bazel.build/github.com/PolymerElements/iron-overlay-behavior/archive/v1.10.1.tar.gz",
-          "https://github.com/PolymerElements/iron-overlay-behavior/archive/v1.10.1.tar.gz",
-      ],
-      strip_prefix = "iron-overlay-behavior-1.10.1",
-      path = "/iron-overlay-behavior",
-      srcs = [
-          "iron-focusables-helper.html",
-          "iron-overlay-backdrop.html",
-          "iron-overlay-behavior.html",
-          "iron-overlay-manager.html",
-      ],
-      deps = [
-          "@org_polymer",
-          "@org_polymer_iron_a11y_keys_behavior",
-          "@org_polymer_iron_fit_behavior",
-          "@org_polymer_iron_resizable_behavior",
-      ],
-  )
-
-  web_library_external(
-      name = "org_polymer_iron_range_behavior",
-      licenses = ["notice"],  # BSD-3-Clause
-      sha256 = "b2f2b6d52284542330bd30b586e217926eb0adec5e13934a3cef557717c22dc2",
-      urls = [
-          "http://mirror.bazel.build/github.com/PolymerElements/iron-range-behavior/archive/v1.0.4.tar.gz",
-          "https://github.com/PolymerElements/iron-range-behavior/archive/v1.0.4.tar.gz",
-      ],
-      strip_prefix = "iron-range-behavior-1.0.4",
-      path = "/iron-range-behavior",
-      srcs = ["iron-range-behavior.html"],
-      deps = ["@org_polymer"],
-  )
-
-  web_library_external(
-      name = "org_polymer_iron_resizable_behavior",
-      licenses = ["notice"],  # BSD-3-Clause
-      sha256 = "a87a78ee9223c2f6afae7fc94a3ff91cbce6f7e2a7ed3f2979af7945c9281616",
-      urls = [
-          "http://mirror.bazel.build/github.com/PolymerElements/iron-resizable-behavior/archive/v1.0.3.tar.gz",
-          "https://github.com/PolymerElements/iron-resizable-behavior/archive/v1.0.3.tar.gz",
-      ],
-      strip_prefix = "iron-resizable-behavior-1.0.3",
-      path = "/iron-resizable-behavior",
-      srcs = ["iron-resizable-behavior.html"],
-      deps = ["@org_polymer"],
-  )
-
-  web_library_external(
-      name = "org_polymer_iron_scroll_target_behavior",
-      licenses = ["notice"],  # BSD-3-Clause
-      sha256 = "d0de0c804b1ec91d814754144afd9da1cdb082690de88bd5e47fd5f41990746f",
-      urls = [
-          "http://mirror.bazel.build/github.com/PolymerElements/iron-scroll-target-behavior/archive/v1.0.3.tar.gz",
-          "https://github.com/PolymerElements/iron-scroll-target-behavior/archive/v1.0.3.tar.gz",
-      ],
-      strip_prefix = "iron-scroll-target-behavior-1.0.3",
-      path = "/iron-scroll-target-behavior",
-      srcs = ["iron-scroll-target-behavior.html"],
-      deps = ["@org_polymer"],
-  )
-
-  web_library_external(
-      name = "org_polymer_iron_selector",
-      licenses = ["notice"],  # BSD-3-Clause
-      sha256 = "ba28a47443bad3b744611c9d7a79fb21dbdf2e35edc5ef8f812e2dcd72b16747",
-      urls = [
-          "http://mirror.bazel.build/github.com/PolymerElements/iron-selector/archive/v1.5.2.tar.gz",
-          "https://github.com/PolymerElements/iron-selector/archive/v1.5.2.tar.gz",
-      ],
-      strip_prefix = "iron-selector-1.5.2",
-      path = "/iron-selector",
-      srcs = [
-          "iron-multi-selectable.html",
-          "iron-selectable.html",
-          "iron-selection.html",
-          "iron-selector.html",
-      ],
-      deps = ["@org_polymer"],
-  )
-
-  web_library_external(
-      name = "org_polymer_iron_validatable_behavior",
-      licenses = ["notice"],  # BSD-3-Clause
-      sha256 = "aef4901e68043824f36104799269573dd345ffaac494186e466fdc79c06fdb63",
-      urls = [
-          "http://mirror.bazel.build/github.com/PolymerElements/iron-validatable-behavior/archive/v1.1.1.tar.gz",
-          "https://github.com/PolymerElements/iron-validatable-behavior/archive/v1.1.1.tar.gz",
-      ],
-      strip_prefix = "iron-validatable-behavior-1.1.1",
-      path = "/iron-validatable-behavior",
-      srcs = ["iron-validatable-behavior.html"],
-      deps = [
-          "@org_polymer",
-          "@org_polymer_iron_meta",
-      ],
-  )
-
-  web_library_external(
-      name = "org_polymer_marked",
-      licenses = ["notice"],  # MIT
-      sha256 = "93d30bd593736ca440938d77808b7ef5972da0f3fcfe4ae63ae7b4ce117da2cb",
-      urls = [
-          "http://mirror.bazel.build/github.com/chjj/marked/archive/v0.3.2.zip",
-          "https://github.com/chjj/marked/archive/v0.3.2.zip",
-      ],
-      strip_prefix = "marked-0.3.2",
-      path = "/marked",
-      srcs = ["lib/marked.js"],
-  )
-
-  web_library_external(
-      name = "org_polymer_marked_element",
-      licenses = ["notice"],  # BSD-3-Clause
-      sha256 = "7547616df95f8b903757e6afbabfcdba5322c2bcec3f17c726b8bba5adf4bc5f",
-      urls = [
-          "http://mirror.bazel.build/github.com/PolymerElements/marked-element/archive/v1.1.3.tar.gz",
-          "https://github.com/PolymerElements/marked-element/archive/v1.1.3.tar.gz",
-      ],
-      strip_prefix = "marked-element-1.1.3",
-      path = "/marked-element",
-      srcs = [
-          "marked-element.html",
-          "marked-import.html",
-      ],
-      deps = [
-          "@org_polymer",
-          "@org_polymer_marked",
-      ],
-  )
-
-  web_library_external(
-      name = "org_polymer_neon_animation",
-      licenses = ["notice"],  # BSD-3-Clause
-      sha256 = "a104bb02db956e0e34d3eefcd07f3f6919d137af27d8139879a227ecfdc7d8a4",
-      urls = [
-          "http://mirror.bazel.build/github.com/PolymerElements/neon-animation/archive/v1.2.5.tar.gz",
-          "https://github.com/PolymerElements/neon-animation/archive/v1.2.5.tar.gz",
-      ],
-      strip_prefix = "neon-animation-1.2.5",
-      path = "/neon-animation",
-      srcs = [
-          "animations/cascaded-animation.html",
-          "animations/fade-in-animation.html",
-          "animations/fade-out-animation.html",
-          "animations/hero-animation.html",
-          "animations/opaque-animation.html",
-          "animations/reverse-ripple-animation.html",
-          "animations/ripple-animation.html",
-          "animations/scale-down-animation.html",
-          "animations/scale-up-animation.html",
-          "animations/slide-down-animation.html",
-          "animations/slide-from-bottom-animation.html",
-          "animations/slide-from-left-animation.html",
-          "animations/slide-from-right-animation.html",
-          "animations/slide-from-top-animation.html",
-          "animations/slide-left-animation.html",
-          "animations/slide-right-animation.html",
-          "animations/slide-up-animation.html",
-          "animations/transform-animation.html",
-          "neon-animatable.html",
-          "neon-animatable-behavior.html",
-          "neon-animated-pages.html",
-          "neon-animation.html",
-          "neon-animation-behavior.html",
-          "neon-animation-runner-behavior.html",
-          "neon-animations.html",
-          "neon-shared-element-animatable-behavior.html",
-          "neon-shared-element-animation-behavior.html",
-          "web-animations.html",
-      ],
-      deps = [
-          "@org_polymer",
-          "@org_polymer_iron_meta",
-          "@org_polymer_iron_resizable_behavior",
-          "@org_polymer_iron_selector",
-          "@org_polymer_web_animations_js",
-      ],
-  )
-
-  web_library_external(
-      name = "org_polymer_paper_behaviors",
-      licenses = ["notice"],  # BSD-3-Clause
-      sha256 = "7cfcb9082ef9909da262df6b5c120bc62dbeaff278cb563e8fc60465ddd387e5",
-      urls = [
-          "http://mirror.bazel.build/github.com/PolymerElements/paper-behaviors/archive/v1.0.12.tar.gz",
-          "https://github.com/PolymerElements/paper-behaviors/archive/v1.0.12.tar.gz",
-      ],
-      strip_prefix = "paper-behaviors-1.0.12",
-      path = "/paper-behaviors",
-      srcs = [
-          "paper-button-behavior.html",
-          "paper-checked-element-behavior.html",
-          "paper-inky-focus-behavior.html",
-          "paper-ripple-behavior.html",
-      ],
-      deps = [
-          "@org_polymer",
-          "@org_polymer_iron_behaviors",
-          "@org_polymer_iron_checked_element_behavior",
-          "@org_polymer_paper_ripple",
-      ],
-  )
-
-  web_library_external(
-      name = "org_polymer_paper_button",
-      licenses = ["notice"],  # BSD-3-Clause
-      sha256 = "896c0a7e34bfcce63fc23c63e105ed9c4d62fa3a6385b7161e1e5cd4058820a6",
-      urls = [
-          "http://mirror.bazel.build/github.com/PolymerElements/paper-button/archive/v1.0.11.tar.gz",
-          "https://github.com/PolymerElements/paper-button/archive/v1.0.11.tar.gz",
-      ],
-      strip_prefix = "paper-button-1.0.11",
-      path = "/paper-button",
-      srcs = ["paper-button.html"],
-      deps = [
-          "@org_polymer",
-          "@org_polymer_iron_flex_layout",
-          "@org_polymer_paper_behaviors",
-          "@org_polymer_paper_material",
-          "@org_polymer_paper_ripple",
-      ],
-  )
-
-  web_library_external(
-      name = "org_polymer_paper_checkbox",
-      licenses = ["notice"],  # BSD-3-Clause
-      sha256 = "6828a6954a048b1230fbd2606faffbae950ba1d042175b96ec50ae355786a166",
-      urls = [
-          "http://mirror.bazel.build/github.com/PolymerElements/paper-checkbox/archive/v1.4.0.tar.gz",
-          "https://github.com/PolymerElements/paper-checkbox/archive/v1.4.0.tar.gz",
-      ],
-      strip_prefix = "paper-checkbox-1.4.0",
-      path = "/paper-checkbox",
-      srcs = ["paper-checkbox.html"],
-      deps = [
-          "@org_polymer",
-          "@org_polymer_paper_behaviors",
-          "@org_polymer_paper_styles",
-      ],
-  )
-
-  web_library_external(
-      name = "org_polymer_paper_dialog",
-      licenses = ["notice"],  # BSD-3-Clause
-      sha256 = "c6a9709e7f528d03dcd574503c18b72d4751ca30017346d16e6a791d37ed9259",
-      urls = [
-          "http://mirror.bazel.build/github.com/PolymerElements/paper-dialog/archive/v1.0.4.tar.gz",
-          "https://github.com/PolymerElements/paper-dialog/archive/v1.0.4.tar.gz",
-      ],
-      strip_prefix = "paper-dialog-1.0.4",
-      path = "/paper-dialog",
-      srcs = ["paper-dialog.html"],
-      deps = [
-          "@org_polymer",
-          "@org_polymer_neon_animation",
-          "@org_polymer_paper_dialog_behavior",
-      ],
-  )
-
-  web_library_external(
-      name = "org_polymer_paper_dialog_behavior",
-      licenses = ["notice"],  # BSD-3-Clause
-      sha256 = "a7e0e27ce63554bc14f384cf94bcfa24da8dc5f5120dfd565f45e166261aee40",
-      urls = [
-          "http://mirror.bazel.build/github.com/PolymerElements/paper-dialog-behavior/archive/v1.2.5.tar.gz",
-          "https://github.com/PolymerElements/paper-dialog-behavior/archive/v1.2.5.tar.gz",
-      ],
-      strip_prefix = "paper-dialog-behavior-1.2.5",
-      path = "/paper-dialog-behavior",
-      srcs = [
-          "paper-dialog-behavior.html",
-          "paper-dialog-common.css",
-          "paper-dialog-shared-styles.html",
-      ],
-      deps = [
-          "@org_polymer",
-          "@org_polymer_iron_flex_layout",
-          "@org_polymer_iron_overlay_behavior",
-          "@org_polymer_paper_styles",
-      ],
-  )
-
-  web_library_external(
-      name = "org_polymer_paper_dialog_scrollable",
-      licenses = ["notice"],  # BSD-3-Clause
-      sha256 = "a2e69283e7674f782c44d811387a0f8da2d01fac0172743d1add65e253e6b5ff",
-      urls = [
-          "http://mirror.bazel.build/github.com/PolymerElements/paper-dialog-scrollable/archive/1.1.5.tar.gz",
-          "https://github.com/PolymerElements/paper-dialog-scrollable/archive/1.1.5.tar.gz",
-      ],
-      strip_prefix = "paper-dialog-scrollable-1.1.5",
-      path = "/paper-dialog-scrollable",
-      srcs = ["paper-dialog-scrollable.html"],
-      deps = [
-          "@org_polymer",
-          "@org_polymer_iron_flex_layout",
-          "@org_polymer_paper_dialog_behavior",
-          "@org_polymer_paper_styles",
-      ],
-  )
-
-  web_library_external(
-      name = "org_polymer_paper_dropdown_menu",
-      licenses = ["notice"],  # BSD-3-Clause
-      sha256 = "9d88f654ec03ee9be211df9e69bede9e8a22b51bf1dbcc63b79762e4256d81ad",
-      urls = [
-          "http://mirror.bazel.build/github.com/PolymerElements/paper-dropdown-menu/archive/v1.4.0.tar.gz",
-          "https://github.com/PolymerElements/paper-dropdown-menu/archive/v1.4.0.tar.gz",
-      ],
-      strip_prefix = "paper-dropdown-menu-1.4.0",
-      path = "/paper-dropdown-menu",
-      srcs = [
-          "paper-dropdown-menu.html",
-          "paper-dropdown-menu-icons.html",
-          "paper-dropdown-menu-light.html",
-          "paper-dropdown-menu-shared-styles.html",
-      ],
-      deps = [
-          "@org_polymer",
-          "@org_polymer_iron_a11y_keys_behavior",
-          "@org_polymer_iron_behaviors",
-          "@org_polymer_iron_form_element_behavior",
-          "@org_polymer_iron_icon",
-          "@org_polymer_iron_iconset_svg",
-          "@org_polymer_iron_validatable_behavior",
-          "@org_polymer_paper_behaviors",
-          "@org_polymer_paper_input",
-          "@org_polymer_paper_menu_button",
-          "@org_polymer_paper_ripple",
-          "@org_polymer_paper_styles",
-      ],
-  )
-
-  web_library_external(
-      name = "org_polymer_paper_header_panel",
-      licenses = ["notice"],  # BSD-3-Clause
-      sha256 = "0db4bd8a4bf6f20dcd0dffb4f907b31c93a8647c9c021344239cf30b40b87075",
-      urls = [
-          "http://mirror.bazel.build/github.com/PolymerElements/paper-header-panel/archive/v1.1.4.tar.gz",
-          "https://github.com/PolymerElements/paper-header-panel/archive/v1.1.4.tar.gz",
-      ],
-      strip_prefix = "paper-header-panel-1.1.4",
-      path = "/paper-header-panel",
-      srcs = ["paper-header-panel.html"],
-      deps = [
-          "@org_polymer",
-          "@org_polymer_iron_flex_layout",
-      ],
-  )
-
-  web_library_external(
-      name = "org_polymer_paper_icon_button",
-      licenses = ["notice"],  # BSD-3-Clause
-      sha256 = "9cba5bcfd6aeb4c41581c1392c678cf2278d360e9d122f4d9db54a9ebb404496",
-      urls = [
-          "http://mirror.bazel.build/github.com/PolymerElements/paper-icon-button/archive/v1.1.3.tar.gz",
-          "https://github.com/PolymerElements/paper-icon-button/archive/v1.1.3.tar.gz",
-      ],
-      strip_prefix = "paper-icon-button-1.1.3",
-      path = "/paper-icon-button",
-      srcs = [
-          "paper-icon-button.html",
-          "paper-icon-button-light.html",
-      ],
-      deps = [
-          "@org_polymer",
-          "@org_polymer_iron_icon",
-          "@org_polymer_paper_behaviors",
-          "@org_polymer_paper_styles",
-      ],
-  )
-
-  web_library_external(
-      name = "org_polymer_paper_input",
-      licenses = ["notice"],  # BSD-3-Clause
-      sha256 = "17c3dea9bb1c2026cc61324696c6c774214a0dc37686b91ca214a6af550994db",
-      urls = [
-          "http://mirror.bazel.build/github.com/PolymerElements/paper-input/archive/v1.1.18.tar.gz",
-          "https://github.com/PolymerElements/paper-input/archive/v1.1.18.tar.gz",
-      ],
-      strip_prefix = "paper-input-1.1.18",
-      path = "/paper-input",
-      srcs = [
-          "paper-input.html",
-          "paper-input-addon-behavior.html",
-          "paper-input-behavior.html",
-          "paper-input-char-counter.html",
-          "paper-input-container.html",
-          "paper-input-error.html",
-          "paper-textarea.html",
-      ],
-      deps = [
-          "@org_polymer",
-          "@org_polymer_iron_a11y_keys_behavior",
-          "@org_polymer_iron_autogrow_textarea",
-          "@org_polymer_iron_behaviors",
-          "@org_polymer_iron_flex_layout",
-          "@org_polymer_iron_form_element_behavior",
-          "@org_polymer_iron_input",
-          "@org_polymer_paper_styles",
-      ],
-  )
-
-  web_library_external(
-      name = "org_polymer_paper_item",
-      licenses = ["notice"],  # BSD-3-Clause
-      sha256 = "12ee0dcb61b0d5721c5988571f6974d7b2211e97724f4195893fbcc9058cdac8",
-      urls = [
-          "http://mirror.bazel.build/github.com/PolymerElements/paper-item/archive/v1.1.4.tar.gz",
-          "https://github.com/PolymerElements/paper-item/archive/v1.1.4.tar.gz",
-      ],
-      strip_prefix = "paper-item-1.1.4",
-      path = "/paper-item",
-      srcs = [
-          "paper-icon-item.html",
-          "paper-item.html",
-          "paper-item-behavior.html",
-          "paper-item-body.html",
-          "paper-item-shared-styles.html",
-      ],
-      deps = [
-          "@org_polymer",
-          "@org_polymer_iron_behaviors",
-          "@org_polymer_iron_flex_layout",
-          "@org_polymer_paper_styles",
-      ],
-  )
-
-  web_library_external(
-      name = "org_polymer_paper_listbox",
-      licenses = ["notice"],  # BSD-3-Clause
-      sha256 = "3cb35f4fe9a3f15185a9e91711dba8f27e9291c8cd371ebf1be21b8f1d5f65fb",
-      urls = [
-          "http://mirror.bazel.build/github.com/PolymerElements/paper-listbox/archive/v1.1.2.tar.gz",
-          "https://github.com/PolymerElements/paper-listbox/archive/v1.1.2.tar.gz",
-      ],
-      strip_prefix = "paper-listbox-1.1.2",
-      path = "/paper-listbox",
-      srcs = ["paper-listbox.html"],
-      deps = [
-          "@org_polymer",
-          "@org_polymer_iron_menu_behavior",
-          "@org_polymer_paper_styles",
-      ],
-  )
-
-  web_library_external(
-      name = "org_polymer_paper_material",
-      licenses = ["notice"],  # BSD-3-Clause
-      sha256 = "09f6c8bd6ddbea2be541dc86306efe41cdfb31bec0b69d35a5dc29772bbc8506",
-      urls = [
-          "http://mirror.bazel.build/github.com/PolymerElements/paper-material/archive/v1.0.6.tar.gz",
-          "https://github.com/PolymerElements/paper-material/archive/v1.0.6.tar.gz",
-      ],
-      strip_prefix = "paper-material-1.0.6",
-      path = "/paper-material",
-      srcs = [
-          "paper-material.html",
-          "paper-material-shared-styles.html",
-      ],
-      deps = [
-          "@org_polymer",
-          "@org_polymer_paper_styles",
-      ],
-  )
-
-  web_library_external(
-      name = "org_polymer_paper_menu",
-      licenses = ["notice"],  # BSD-3-Clause
-      sha256 = "a3cee220926e315f7412236b3628288774694447c0da4428345f36d0f127ba3b",
-      urls = [
-          "http://mirror.bazel.build/github.com/PolymerElements/paper-menu/archive/v1.2.2.tar.gz",
-          "https://github.com/PolymerElements/paper-menu/archive/v1.2.2.tar.gz",
-      ],
-      strip_prefix = "paper-menu-1.2.2",
-      path = "/paper-menu",
-      srcs = [
-          "paper-menu.html",
-          "paper-menu-shared-styles.html",
-          "paper-submenu.html",
-      ],
-      deps = [
-          "@org_polymer",
-          "@org_polymer_iron_behaviors",
-          "@org_polymer_iron_collapse",
-          "@org_polymer_iron_flex_layout",
-          "@org_polymer_iron_menu_behavior",
-          "@org_polymer_paper_styles",
-      ],
-  )
-
-  web_library_external(
-      name = "org_polymer_paper_menu_button",
-      licenses = ["notice"],  # BSD-3-Clause
-      sha256 = "be3290c288a2bd4f9887213db22c75add99cc29ff4d088100c0bc4eb0e57997b",
-      urls = [
-          "http://mirror.bazel.build/github.com/PolymerElements/paper-menu-button/archive/v1.5.1.tar.gz",
-          "https://github.com/PolymerElements/paper-menu-button/archive/v1.5.1.tar.gz",
-      ],
-      strip_prefix = "paper-menu-button-1.5.1",
-      path = "/paper-menu-button",
-      srcs = [
-          "paper-menu-button.html",
-          "paper-menu-button-animations.html",
-      ],
-      deps = [
-          "@org_polymer",
-          "@org_polymer_iron_a11y_keys_behavior",
-          "@org_polymer_iron_behaviors",
-          "@org_polymer_iron_dropdown",
-          "@org_polymer_neon_animation",
-          "@org_polymer_paper_styles",
-      ],
-  )
-
-  web_library_external(
-      name = "org_polymer_paper_progress",
-      licenses = ["notice"],  # BSD-3-Clause
-      sha256 = "2b6776b2f023c1f344feea17ba29b58d879e46f8ed43b7256495054b5183fff6",
-      urls = [
-          "http://mirror.bazel.build/github.com/PolymerElements/paper-progress/archive/v1.0.9.tar.gz",
-          "https://github.com/PolymerElements/paper-progress/archive/v1.0.9.tar.gz",
-      ],
-      strip_prefix = "paper-progress-1.0.9",
-      path = "/paper-progress",
-      srcs = ["paper-progress.html"],
-      deps = [
-          "@org_polymer",
-          "@org_polymer_iron_flex_layout",
-          "@org_polymer_iron_range_behavior",
-          "@org_polymer_paper_styles",
-      ],
-  )
-
-  web_library_external(
-      name = "org_polymer_paper_radio_button",
-      licenses = ["notice"],  # BSD-3-Clause
-      sha256 = "6e911d0c308aa388136b3af79d1bdcbe5a1f4159cbc79d71efb4ff3b6c0b4e91",
-      urls = [
-          "http://mirror.bazel.build/github.com/PolymerElements/paper-radio-button/archive/v1.1.2.tar.gz",
-          "https://github.com/PolymerElements/paper-radio-button/archive/v1.1.2.tar.gz",
-      ],
-      strip_prefix = "paper-radio-button-1.1.2",
-      path = "/paper-radio-button",
-      srcs = ["paper-radio-button.html"],
-      deps = [
-          "@org_polymer",
-          "@org_polymer_paper_behaviors",
-          "@org_polymer_paper_styles",
-      ],
-  )
-
-  web_library_external(
-      name = "org_polymer_paper_radio_group",
-      licenses = ["notice"],  # BSD-3-Clause
-      sha256 = "7885ad1f81e9dcc03dcea4139b54a201ff55c18543770cd44f94530046c9e163",
-      urls = [
-          "http://mirror.bazel.build/github.com/PolymerElements/paper-radio-group/archive/v1.0.9.tar.gz",
-          "https://github.com/PolymerElements/paper-radio-group/archive/v1.0.9.tar.gz",
-      ],
-      strip_prefix = "paper-radio-group-1.0.9",
-      path = "/paper-radio-group",
-      srcs = ["paper-radio-group.html"],
-      deps = [
-          "@org_polymer",
-          "@org_polymer_iron_a11y_keys_behavior",
-          "@org_polymer_iron_selector",
-          "@org_polymer_paper_radio_button",
-      ],
-  )
-
-  web_library_external(
-      name = "org_polymer_paper_ripple",
-      licenses = ["notice"],  # BSD-3-Clause
-      sha256 = "ba76bfb1c737260a8a103d3ca97faa1f7c3288c7db9b2519f401b7a782147c09",
-      urls = [
-          "http://mirror.bazel.build/github.com/PolymerElements/paper-ripple/archive/v1.0.5.tar.gz",
-          "https://github.com/PolymerElements/paper-ripple/archive/v1.0.5.tar.gz",
-      ],
-      strip_prefix = "paper-ripple-1.0.5",
-      path = "/paper-ripple",
-      srcs = ["paper-ripple.html"],
-      deps = [
-          "@org_polymer",
-          "@org_polymer_iron_a11y_keys_behavior",
-      ],
-  )
-
-  web_library_external(
-      name = "org_polymer_paper_slider",
-      licenses = ["notice"],  # BSD-3-Clause
-      sha256 = "08e7c541dbf5d2e959208810bfc03188e82ced87e4d30d325172967f67962c3c",
-      urls = [
-          "http://mirror.bazel.build/github.com/PolymerElements/paper-slider/archive/v1.0.10.tar.gz",
-          "https://github.com/PolymerElements/paper-slider/archive/v1.0.10.tar.gz",
-      ],
-      strip_prefix = "paper-slider-1.0.10",
-      path = "/paper-slider",
-      srcs = ["paper-slider.html"],
-      deps = [
-          "@org_polymer",
-          "@org_polymer_iron_a11y_keys_behavior",
-          "@org_polymer_iron_flex_layout",
-          "@org_polymer_iron_form_element_behavior",
-          "@org_polymer_iron_range_behavior",
-          "@org_polymer_paper_behaviors",
-          "@org_polymer_paper_input",
-          "@org_polymer_paper_progress",
-          "@org_polymer_paper_styles",
-      ],
-  )
-
-  web_library_external(
-      name = "org_polymer_paper_spinner",
-      licenses = ["notice"],  # BSD-3-Clause
-      sha256 = "6a752907fab7899cbeed15b478e7b9299047c15fbf9d1561d6eb4d204bdbd178",
-      urls = [
-          "http://mirror.bazel.build/github.com/PolymerElements/paper-spinner/archive/v1.1.1.tar.gz",
-          "https://github.com/PolymerElements/paper-spinner/archive/v1.1.1.tar.gz",
-      ],
-      strip_prefix = "paper-spinner-1.1.1",
-      path = "/paper-spinner",
-      srcs = [
-          "paper-spinner.html", "paper-spinner-behavior.html",
-          "paper-spinner-lite.html", "paper-spinner-styles.html"
-      ],
-      deps = [
-          "@org_polymer",
-          "@org_polymer_iron_flex_layout",
-          "@org_polymer_paper_styles",
-      ],
-  )
-
-  web_library_external(
-      name = "org_polymer_paper_styles",
-      licenses = ["notice"],  # BSD-3-Clause
-      sha256 = "6d26b0a4c286402098853dc7388f6b22f30dfb7a74e47b34992ac03380144bb2",
-      urls = [
-          "http://mirror.bazel.build/github.com/PolymerElements/paper-styles/archive/v1.1.4.tar.gz",
-          "https://github.com/PolymerElements/paper-styles/archive/v1.1.4.tar.gz",
-      ],
-      strip_prefix = "paper-styles-1.1.4",
-      path = "/paper-styles",
-      srcs = [
-          "classes/global.html",
-          "classes/shadow.html",
-          "classes/shadow-layout.html",
-          "classes/typography.html",
-          "color.html",
-          "default-theme.html",
-          "demo.css",
-          "demo-pages.html",
-          "paper-styles.html",
-          "paper-styles-classes.html",
-          "shadow.html",
-          "typography.html",
-      ],
-      deps = [
-          "@org_polymer",
-          "@org_polymer_font_roboto",
-          "@org_polymer_iron_flex_layout",
-      ],
-  )
-
-  web_library_external(
-      name = "org_polymer_paper_tabs",
-      licenses = ["notice"],  # BSD-3-Clause
-      sha256 = "c23b6a5221db35e5b1ed3eb8e8696b952572563e285adaec96aba1e3134db825",
-      urls = [
-          "http://mirror.bazel.build/github.com/PolymerElements/paper-tabs/archive/v1.7.0.tar.gz",
-          "https://github.com/PolymerElements/paper-tabs/archive/v1.7.0.tar.gz",
-      ],
-      strip_prefix = "paper-tabs-1.7.0",
-      path = "/paper-tabs",
-      srcs = [
-          "paper-tab.html",
-          "paper-tabs.html",
-          "paper-tabs-icons.html",
-      ],
-      deps = [
-          "@org_polymer",
-          "@org_polymer_iron_behaviors",
-          "@org_polymer_iron_flex_layout",
-          "@org_polymer_iron_icon",
-          "@org_polymer_iron_iconset_svg",
-          "@org_polymer_iron_menu_behavior",
-          "@org_polymer_iron_resizable_behavior",
-          "@org_polymer_paper_behaviors",
-          "@org_polymer_paper_icon_button",
-          "@org_polymer_paper_styles",
-      ],
-  )
-
-  web_library_external(
-      name = "org_polymer_paper_toast",
-      licenses = ["notice"],  # BSD-3-Clause
-      sha256 = "55f623712ed1f2bae6d6fadc522a2458e083ccd44cc0a907672547e7b10758a9",
-      urls = [
-          "http://mirror.bazel.build/github.com/PolymerElements/paper-toast/archive/v1.3.0.tar.gz",
-          "https://github.com/PolymerElements/paper-toast/archive/v1.3.0.tar.gz",
-      ],
-      strip_prefix = "paper-toast-1.3.0",
-      path = "/paper-toast",
-      srcs = ["paper-toast.html"],
-      deps = [
-          "@org_polymer",
-          "@org_polymer_iron_a11y_announcer",
-          "@org_polymer_iron_overlay_behavior",
-      ],
-  )
-
-  web_library_external(
-      name = "org_polymer_paper_toggle_button",
-      licenses = ["notice"],  # BSD-3-Clause
-      sha256 = "4aa7cf0396fa2994a8bc2ac6e8428f48b07b945bb7c41bd52041ef5827b45de3",
-      urls = [
-          "http://mirror.bazel.build/github.com/PolymerElements/paper-toggle-button/archive/v1.2.0.tar.gz",
-          "https://github.com/PolymerElements/paper-toggle-button/archive/v1.2.0.tar.gz",
-      ],
-      strip_prefix = "paper-toggle-button-1.2.0",
-      path = "/paper-toggle-button",
-      srcs = ["paper-toggle-button.html"],
-      deps = [
-          "@org_polymer",
-          "@org_polymer_iron_flex_layout",
-          "@org_polymer_paper_behaviors",
-          "@org_polymer_paper_styles",
-      ],
-  )
-
-  web_library_external(
-      name = "org_polymer_paper_toolbar",
-      licenses = ["notice"],  # BSD-3-Clause
-      sha256 = "dbddffc0654d9fb5fb48843087eebe16bf7a134902495a664c96c11bf8a2c63d",
-      urls = [
-          "http://mirror.bazel.build/github.com/PolymerElements/paper-toolbar/archive/v1.1.4.tar.gz",
-          "https://github.com/PolymerElements/paper-toolbar/archive/v1.1.4.tar.gz",
-      ],
-      strip_prefix = "paper-toolbar-1.1.4",
-      path = "/paper-toolbar",
-      srcs = ["paper-toolbar.html"],
-      deps = [
-          "@org_polymer",
-          "@org_polymer_iron_flex_layout",
-          "@org_polymer_paper_styles",
-      ],
-  )
-
-  web_library_external(
-      name = "org_polymer_paper_tooltip",
-      licenses = ["notice"],  # BSD-3-Clause
-      sha256 = "4c6667acf01f73da14c3cbc0aa574bf14280304567987ee0314534328377d2ad",
-      urls = [
-          "http://mirror.bazel.build/github.com/PolymerElements/paper-tooltip/archive/v1.1.2.tar.gz",
-          "https://github.com/PolymerElements/paper-tooltip/archive/v1.1.2.tar.gz",
-      ],
-      strip_prefix = "paper-tooltip-1.1.2",
-      path = "/paper-tooltip",
-      srcs = ["paper-tooltip.html"],
-      deps = [
-          "@org_polymer",
-          "@org_polymer_neon_animation",
-      ],
-  )
-
-  web_library_external(
-      name = "org_polymer",
-      licenses = ["notice"],  # BSD-3-Clause
-      sha256 = "07a9e62ffb52193da3af09adda2fbac5cc690439978520e2d03e783863f65f91",
-      strip_prefix = "polymer-1.7.0",
-      urls = [
-          "http://mirror.bazel.build/github.com/polymer/polymer/archive/v1.7.0.tar.gz",
-          "https://github.com/polymer/polymer/archive/v1.7.0.tar.gz",
-      ],
-      path = "/polymer",
-      srcs = [
-          "polymer.html",
-          "polymer-micro.html",
-          "polymer-mini.html",
-      ],
-  )
-
-  web_library_external(
-      name = "org_polymer_prism",
-      licenses = ["notice"],  # MIT
-      sha256 = "e06eb54f2a80e6b3cd0bd4d59f900423bcaee53fc03998a056df63740c684683",
-      urls = [
-          "http://mirror.bazel.build/github.com/PrismJS/prism/archive/abee2b7587f1925e57777044270e2a1860810994.tar.gz",
-          "https://github.com/PrismJS/prism/archive/abee2b7587f1925e57777044270e2a1860810994.tar.gz",
-      ],
-      strip_prefix = "prism-abee2b7587f1925e57777044270e2a1860810994",
-      path = "/prism",
-      srcs = [
-          "prism.js",
-          "themes/prism.css",
-      ],
-  )
-
-  web_library_external(
-      name = "org_polymer_prism_element",
-      licenses = ["notice"],  # BSD-3-Clause
-      sha256 = "ad70bf9cd5bbdf525d465e1b0658867ab4022193eb9c74087a839044b46312b4",
-      urls = [
-          "http://mirror.bazel.build/github.com/PolymerElements/prism-element/archive/1.0.4.tar.gz",
-          "https://github.com/PolymerElements/prism-element/archive/1.0.4.tar.gz",
-      ],
-      strip_prefix = "prism-element-1.0.4",
-      path = "/prism-element",
-      srcs = [
-          "prism-highlighter.html",
-          "prism-import.html",
-      ],
-      deps = [
-          "@org_polymer",
-          "@org_polymer_prism",
-      ],
-  )
-
-  web_library_external(
-      name = "org_polymer_promise_polyfill",
-      licenses = ["notice"],  # BSD-3-Clause
-      sha256 = "4495450e5d884c3e16b537b43afead7f84d17c7dc061bcfcbf440eac083e4ef5",
-      strip_prefix = "promise-polyfill-1.0.0",
-      urls = [
-          "http://mirror.bazel.build/github.com/PolymerLabs/promise-polyfill/archive/v1.0.0.tar.gz",
-          "https://github.com/PolymerLabs/promise-polyfill/archive/v1.0.0.tar.gz",
-      ],
-      path = "/promise-polyfill",
-      srcs = [
-          "Promise.js",
-          "Promise-Statics.js",
-          "promise-polyfill.html",
-          "promise-polyfill-lite.html"
-      ],
-      deps = ["@org_polymer"],
-  )
-
-  web_library_external(
-      name = "org_polymer_web_animations_js",
-      licenses = ["notice"],  # BSD-3-Clause
-      sha256 = "84273610f15d5061a320b1dd0f4c3233d0bdf874798a60837b7de7110e086d7e",
-      urls = [
-          "http://mirror.bazel.build/github.com/web-animations/web-animations-js/archive/2.2.5.tar.gz",
-          "https://github.com/web-animations/web-animations-js/archive/2.2.5.tar.gz",
-      ],
-      strip_prefix = "web-animations-js-2.2.5",
-      path = "/web-animations-js",
-      srcs = ["web-animations-next-lite.min.js"],
-  )
-
-  web_library_external(
-      name = "org_polymer_webcomponentsjs",
-      licenses = ["notice"],  # BSD-3-Clause
-      sha256 = "138c43306ee0a6d699ddca9b3c6b0f4982974ea8b7bdad291ea7276c72301df9",
-      urls = [
-          "http://mirror.bazel.build/github.com/webcomponents/webcomponentsjs/archive/v0.7.22.tar.gz",
-          "https://github.com/webcomponents/webcomponentsjs/archive/v0.7.22.tar.gz",
-      ],
-      strip_prefix = "webcomponentsjs-0.7.22",
-      path = "/webcomponentsjs",
-      srcs = [
-          "CustomElements.js",
-          "CustomElements.min.js",
-          "HTMLImports.js",
-          "HTMLImports.min.js",
-          "MutationObserver.js",
-          "MutationObserver.min.js",
-          "ShadowDOM.js",
-          "ShadowDOM.min.js",
-          "webcomponents.js",
-          "webcomponents.min.js",
-          "webcomponents-lite.js",
-          "webcomponents-lite.min.js",
-      ],
-  )
-
-  ##############################################################################
-  # TensorBoard Testing Dependencies
-
-  web_library_external(
-      name = "org_npmjs_registry_accessibility_developer_tools",
-      licenses = ["notice"],  # Apache License 2.0
-      sha256 = "1d6a72f401c9d53f68238c617dd43a05cd85ca5aa2e676a5b3c352711448e093",
-      urls = [
-          "http://mirror.bazel.build/registry.npmjs.org/accessibility-developer-tools/-/accessibility-developer-tools-2.10.0.tgz",
-          "https://registry.npmjs.org/accessibility-developer-tools/-/accessibility-developer-tools-2.10.0.tgz",
-      ],
-      strip_prefix = "package",
-      path = "/accessibility-developer-tools",
-      suppress = ["strictDependencies"],
-  )
-
-  web_library_external(
-      name = "org_npmjs_registry_async",
-      licenses = ["notice"],  # MIT
-      sha256 = "08655255ae810bf4d1cb1642df57658fcce823776d3ba8f4b46f4bbff6c87ece",
-      urls = [
-          "http://mirror.bazel.build/registry.npmjs.org/async/-/async-1.5.0.tgz",
-          "https://registry.npmjs.org/async/-/async-1.5.0.tgz",
-      ],
-      strip_prefix = "package",
-      path = "/async",
-  )
-
-  web_library_external(
-      name = "org_npmjs_registry_chai",
-      licenses = ["notice"],  # MIT
-      sha256 = "aca8137bed5bb295bd7173325b7ad604cd2aeb341d739232b4f9f0b26745be90",
-      urls = [
-          "http://mirror.bazel.build/registry.npmjs.org/chai/-/chai-3.5.0.tgz",
-          "https://registry.npmjs.org/chai/-/chai-3.5.0.tgz",
-      ],
-      strip_prefix = "package",
-      path = "/chai",
-  )
-
-  web_library_external(
-      name = "org_npmjs_registry_mocha",
-      licenses = ["notice"],  # MIT
-      sha256 = "13ef37a071196a2fba680799b906555d3f0ab61e80a7e8f73f93e77914590dd4",
-      urls = [
-          "http://mirror.bazel.build/registry.npmjs.org/mocha/-/mocha-2.5.3.tgz",
-          "https://registry.npmjs.org/mocha/-/mocha-2.5.3.tgz",
-      ],
-      suppress = ["strictDependencies"],
-      strip_prefix = "package",
-      path = "/mocha",
-  )
-
-  web_library_external(
-      name = "org_npmjs_registry_sinon",
-      licenses = ["notice"],  # BSD-3-Clause
-      sha256 = "49edb057695fc9019aae992bf7e677a07de7c6ce2bf9f9facde4a245045d1532",
-      urls = [
-          "http://mirror.bazel.build/registry.npmjs.org/sinon/-/sinon-1.17.4.tgz",
-          "https://registry.npmjs.org/sinon/-/sinon-1.17.4.tgz",
-      ],
-      strip_prefix = "package/pkg",
-      path = "/sinonjs",
-  )
-
-  web_library_external(
-      name = "org_npmjs_registry_sinon_chai",
-      licenses = ["notice"],  # BSD-3-Clause
-      sha256 = "b85fc56f713832960b56fe9269ee4bb2cd41edd2ceb130b0936e5bdbed5dea63",
-      urls = [
-          "http://mirror.bazel.build/registry.npmjs.org/sinon-chai/-/sinon-chai-2.8.0.tgz",
-          "https://registry.npmjs.org/sinon-chai/-/sinon-chai-2.8.0.tgz",
-      ],
-      strip_prefix = "package",
-      path = "/sinon-chai",
-  )
-
-  web_library_external(
-      name = "org_npmjs_registry_stacky",
-      licenses = ["notice"],  # BSD-3-Clause
-      sha256 = "c659e60f7957d9d80c23a7aacc4d71b19c6421a08f91174c0062de369595acae",
-      urls = [
-          "http://mirror.bazel.build/registry.npmjs.org/stacky/-/stacky-1.3.1.tgz",
-          "https://registry.npmjs.org/stacky/-/stacky-1.3.1.tgz",
-      ],
-      strip_prefix = "package",
-      path = "/stacky",
-  )
-
-  web_library_external(
-      name = "org_npmjs_registry_web_component_tester",
-      licenses = ["notice"],  # BSD-3-Clause
-      sha256 = "9d4ebd4945df8a936916d4d32b7f280f2a3afa35f79e7ca8ad3ed0a42770c537",
-      urls = [
-          "http://mirror.bazel.build/registry.npmjs.org/web-component-tester/-/web-component-tester-4.3.6.tgz",
-          "https://registry.npmjs.org/web-component-tester/-/web-component-tester-4.3.6.tgz",
-      ],
-      strip_prefix = "package",
-      path = "/web-component-tester",
-      suppress = [
-          "absolutePaths",
-          "strictDependencies",
-      ],
-      deps = [
-          "@com_lodash",
-          "@org_npmjs_registry_accessibility_developer_tools",
-          "@org_npmjs_registry_async",
-          "@org_npmjs_registry_chai",
-          "@org_npmjs_registry_mocha",
-          "@org_npmjs_registry_sinon",
-          "@org_npmjs_registry_sinon_chai",
-          "@org_npmjs_registry_stacky",
-          "@org_polymer_test_fixture",
-      ],
-  )
-
-  web_library_external(
-      name = "org_polymer_test_fixture",
-      licenses = ["notice"],  # BSD-3-Clause
-      sha256 = "59d6cfb1187733b71275becfea181fe0aa1f734df5ff77f5850c806bbbf9a0d9",
-      strip_prefix = "test-fixture-2.0.1",
-      urls = [
-          "http://mirror.bazel.build/github.com/PolymerElements/test-fixture/archive/v2.0.1.tar.gz",
-          "https://github.com/PolymerElements/test-fixture/archive/v2.0.1.tar.gz",
-      ],
-      path = "/test-fixture",
-      exclude = ["test/**"],
-  )
-
-  filegroup_external(
-      name = "org_chromium_catapult_vulcanized_trace_viewer",
-      licenses = ["notice"],  # BSD-3-Clause
-      sha256_urls = {
-          "f0df289ba9d03d857ad1c2f5918861376b1510b71588ffc60eff5c7a7bfedb09": [
-              "http://mirror.bazel.build/raw.githubusercontent.com/catapult-project/catapult/2f7ee994984f3ebd3dd3dc3e05777bf180ec2ee8/LICENSE",
-              "https://raw.githubusercontent.com/catapult-project/catapult/2f7ee994984f3ebd3dd3dc3e05777bf180ec2ee8/LICENSE",
-          ],
-          "9e99e79439ea5a1471bd4dd325bd6733e133bcb3da4df4b878ed6d2aec7c8d86": [
-              "http://mirror.bazel.build/raw.githubusercontent.com/catapult-project/catapult/2f7ee994984f3ebd3dd3dc3e05777bf180ec2ee8/trace_viewer_full.html",
-              "https://raw.githubusercontent.com/catapult-project/catapult/2f7ee994984f3ebd3dd3dc3e05777bf180ec2ee8/trace_viewer_full.html"
-          ],
-      },
-  )
-=======
->>>>>>> 3ddeac3d
